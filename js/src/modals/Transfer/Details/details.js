// Copyright 2015, 2016 Ethcore (UK) Ltd.
// This file is part of Parity.

// Parity is free software: you can redistribute it and/or modify
// it under the terms of the GNU General Public License as published by
// the Free Software Foundation, either version 3 of the License, or
// (at your option) any later version.

// Parity is distributed in the hope that it will be useful,
// but WITHOUT ANY WARRANTY; without even the implied warranty of
// MERCHANTABILITY or FITNESS FOR A PARTICULAR PURPOSE.  See the
// GNU General Public License for more details.

// You should have received a copy of the GNU General Public License
// along with Parity.  If not, see <http://www.gnu.org/licenses/>.

import BigNumber from 'bignumber.js';
import React, { Component, PropTypes } from 'react';
import { Checkbox, MenuItem } from 'material-ui';

import Form, { Input, InputAddressSelect, Select } from '../../../ui/Form';

import styles from '../transfer.css';

const CHECK_STYLE = {
  position: 'absolute',
  top: '38px',
  left: '1em'
};

export default class Details extends Component {
  static contextTypes = {
    api: PropTypes.object
  }

  static propTypes = {
    address: PropTypes.string,
    balance: PropTypes.object,
    all: PropTypes.bool,
    extras: PropTypes.bool,
    recipient: PropTypes.string,
    recipientError: PropTypes.string,
    tag: PropTypes.string,
    total: PropTypes.string,
    totalError: PropTypes.string,
    value: PropTypes.string,
    valueError: PropTypes.string,
    onChange: PropTypes.func.isRequired
  }

  render () {
    const { all, extras, tag, total, totalError, value, valueError } = this.props;
    const label = `amount to transfer (in ${tag})`;

    return (
      <Form>
        { this.renderTokenSelect() }
        { this.renderToAddress() }
        <div className={ styles.columns }>
          <div>
            <Input
              disabled={ all }
              label={ label }
              hint='the amount to transfer to the recipient'
              value={ value }
              error={ valueError }
              onChange={ this.onEditValue } />
          </div>
          <div>
            <Checkbox
              checked={ all }
              label='full account balance'
              onCheck={ this.onCheckAll }
              style={ CHECK_STYLE } />
          </div>
        </div>
        <div className={ styles.columns }>
          <div>
            <Input
              disabled
              label='total transaction amount'
              error={ totalError }>
              <div className={ styles.inputoverride }>
                { total }<small> ΞTH</small>
              </div>
            </Input>
          </div>
          <div>
            <Checkbox
              checked={ extras }
              label='advanced sending options'
              onCheck={ this.onCheckExtras }
              style={ CHECK_STYLE } />
          </div>
        </div>
      </Form>
    );
  }

  renderToAddress () {
    const { recipient, recipientError } = this.props;

    return (
      <div className={ styles.address }>
        <InputAddressSelect
          label='recipient address'
          hint='the recipient address'
          error={ recipientError }
          value={ recipient }
          onChange={ this.onEditRecipient } />
      </div>
    );
  }

  renderTokenSelect () {
    const { api } = this.context;
    const { balance, tag } = this.props;

<<<<<<< HEAD
    const items = balance.tokens.map((balance, idx) => {
      const token = balance.token;
      const isEth = idx === 0;
      let value = 0;

      if (isEth) {
        value = api.util.fromWei(balance.value).toFormat(3);
      } else {
        value = new BigNumber(balance.value).div(balance.token.format || 1).toFormat(3);
      }

      const label = (
        <div className={ styles.token }>
          <img src={ token.images.small } />
          <div className={ styles.tokenname }>
            { token.name }
=======
    const items = balance.tokens
      .filter((token) => token.value.gt(0))
      .map((balance, idx) => {
        const token = balance.token;
        const isEth = idx === 0;
        let value = 0;

        if (isEth) {
          value = api.format.fromWei(balance.value).toFormat(3);
        } else {
          value = new BigNumber(balance.value).div(balance.token.format || 1).toFormat(3);
        }

        const label = (
          <div className={ styles.token }>
            <img src={ token.image } />
            <div className={ styles.tokenname }>
              { token.name }
            </div>
            <div className={ styles.tokenbalance }>
              { value }<small> { token.tag }</small>
            </div>
>>>>>>> 4396952e
          </div>
        );

        return (
          <MenuItem
            key={ token.tag }
            value={ token.tag }
            label={ label }>
            { label }
          </MenuItem>
        );
      });

    return (
      <Select
        label='type of token transfer'
        hint='type of token to transfer'
        value={ tag }
        onChange={ this.onChangeToken }>
        { items }
      </Select>
    );
  }

  onChangeToken = (event, idx, tag) => {
    this.props.onChange('tag', tag);
  }

  onEditRecipient = (event, recipient) => {
    this.props.onChange('recipient', recipient);
  }

  onEditValue = (event) => {
    this.props.onChange('value', event.target.value);
  }

  onCheckAll = () => {
    this.props.onChange('all', !this.props.all);
  }

  onCheckExtras = () => {
    this.props.onChange('extras', !this.props.extras);
  }

  onContacts = () => {
    this.setState({
      showAddresses: true
    });
  }
}<|MERGE_RESOLUTION|>--- conflicted
+++ resolved
@@ -116,24 +116,6 @@
     const { api } = this.context;
     const { balance, tag } = this.props;
 
-<<<<<<< HEAD
-    const items = balance.tokens.map((balance, idx) => {
-      const token = balance.token;
-      const isEth = idx === 0;
-      let value = 0;
-
-      if (isEth) {
-        value = api.util.fromWei(balance.value).toFormat(3);
-      } else {
-        value = new BigNumber(balance.value).div(balance.token.format || 1).toFormat(3);
-      }
-
-      const label = (
-        <div className={ styles.token }>
-          <img src={ token.images.small } />
-          <div className={ styles.tokenname }>
-            { token.name }
-=======
     const items = balance.tokens
       .filter((token) => token.value.gt(0))
       .map((balance, idx) => {
@@ -142,7 +124,7 @@
         let value = 0;
 
         if (isEth) {
-          value = api.format.fromWei(balance.value).toFormat(3);
+          value = api.util.fromWei(balance.value).toFormat(3);
         } else {
           value = new BigNumber(balance.value).div(balance.token.format || 1).toFormat(3);
         }
@@ -156,7 +138,6 @@
             <div className={ styles.tokenbalance }>
               { value }<small> { token.tag }</small>
             </div>
->>>>>>> 4396952e
           </div>
         );
 
