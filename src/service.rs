--- conflicted
+++ resolved
@@ -83,24 +83,15 @@
 		}
 	}
 
-<<<<<<< HEAD
+	#[allow(match_ref_pats)]
+	#[allow(single_match)]
 	fn message(&self, io: &IoContext<NetSyncMessage>, net_message: &NetSyncMessage) {
-		match net_message {
-			&UserMessage(ref message) =>  {
-				match message {
-					&SyncMessage::BlockVerified => {
-						self.client.import_verified_blocks(&io.channel());
-					},
-					_ => {}, // ignore other messages
-				}
-
-=======
-	#[allow(match_ref_pats)]
-	fn message<'s>(&'s mut self, _io: &mut IoContext<'s, NetSyncMessage>, net_message: &'s mut NetSyncMessage) {
-		if let &mut UserMessage(ref mut message) = net_message {
-			if let &mut SyncMessage::BlockVerified= message {
-				self.client.write().unwrap().import_verified_blocks();
->>>>>>> 9e322983
+		if let &UserMessage(ref message) = net_message {
+			match message {
+				&SyncMessage::BlockVerified => {
+					self.client.import_verified_blocks(&io.channel());
+				},
+				_ => {}, // ignore other messages
 			}
 		}
 	}
