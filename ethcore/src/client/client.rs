--- conflicted
+++ resolved
@@ -61,11 +61,8 @@
 use evm::Factory as EvmFactory;
 use miner::{Miner, MinerService};
 use util::TrieFactory;
-<<<<<<< HEAD
 use db;
-=======
 use snapshot::{self, io as snapshot_io};
->>>>>>> 46a988dd
 
 // re-export
 pub use types::blockchain_info::BlockChainInfo;
@@ -143,23 +140,6 @@
 }
 
 const HISTORY: u64 = 1200;
-<<<<<<< HEAD
-=======
-
-// database columns
-/// Column for State
-pub const DB_COL_STATE: Option<u32> = Some(0);
-/// Column for Block headers
-pub const DB_COL_HEADERS: Option<u32> = Some(1);
-/// Column for Block bodies
-pub const DB_COL_BODIES: Option<u32> = Some(2);
-/// Column for Extras
-pub const DB_COL_EXTRA: Option<u32> = Some(3);
-/// Column for Traces
-pub const DB_COL_TRACE: Option<u32> = Some(4);
-/// Number of columns in DB
-pub const DB_NO_OF_COLUMNS: Option<u32> = Some(5);
->>>>>>> 46a988dd
 
 /// Append a path element to the given path and return the string.
 pub fn append_path<P>(path: P, item: &str) -> String where P: AsRef<Path> {
