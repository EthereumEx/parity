// Copyright 2015, 2016 Ethcore (UK) Ltd.
// This file is part of Parity.

// Parity is free software: you can redistribute it and/or modify
// it under the terms of the GNU General Public License as published by
// the Free Software Foundation, either version 3 of the License, or
// (at your option) any later version.

// Parity is distributed in the hope that it will be useful,
// but WITHOUT ANY WARRANTY; without even the implied warranty of
// MERCHANTABILITY or FITNESS FOR A PARTICULAR PURPOSE.  See the
// GNU General Public License for more details.

// You should have received a copy of the GNU General Public License
// along with Parity.  If not, see <http://www.gnu.org/licenses/>.

//! Blockchain database.

use bloomchain as bc;
use util::*;
use header::*;
use super::extras::*;
use transaction::*;
use views::*;
use receipt::Receipt;
use blooms::{Bloom, BloomGroup};
use blockchain::block_info::{BlockInfo, BlockLocation, BranchBecomingCanonChainData};
use blockchain::best_block::BestBlock;
use types::tree_route::TreeRoute;
use blockchain::update::ExtrasUpdate;
use blockchain::{CacheSize, ImportRoute, Config};
use db::{self, Writable, Readable, CacheUpdatePolicy};
use cache_manager::CacheManager;

const LOG_BLOOMS_LEVELS: usize = 3;
const LOG_BLOOMS_ELEMENTS_PER_INDEX: usize = 16;

/// Interface for querying blocks by hash and by number.
pub trait BlockProvider {
	/// Returns true if the given block is known
	/// (though not necessarily a part of the canon chain).
	fn is_known(&self, hash: &H256) -> bool;

	/// Get the first block which this chain holds.
	/// Any queries of blocks which precede this one are not guaranteed to
	/// succeed.
	fn first_block(&self) -> H256;

	/// Get the number of the first block.
	fn first_block_number(&self) -> BlockNumber {
		self.block_number(&self.first_block()).expect("First block always stored; qed")
	}

	/// Get raw block data
	fn block(&self, hash: &H256) -> Option<Bytes>;

	/// Get the familial details concerning a block.
	fn block_details(&self, hash: &H256) -> Option<BlockDetails>;

	/// Get the hash of given block's number.
	fn block_hash(&self, index: BlockNumber) -> Option<H256>;

	/// Get the address of transaction with given hash.
	fn transaction_address(&self, hash: &H256) -> Option<TransactionAddress>;

	/// Get receipts of block with given hash.
	fn block_receipts(&self, hash: &H256) -> Option<BlockReceipts>;

	/// Get the partial-header of a block.
	fn block_header(&self, hash: &H256) -> Option<Header> {
		self.block_header_data(hash).map(|header| decode(&header))
	}

	/// Get the header RLP of a block.
	fn block_header_data(&self, hash: &H256) -> Option<Bytes>;

	/// Get the block body (uncles and transactions).
	fn block_body(&self, hash: &H256) -> Option<Bytes>;

	/// Get a list of uncles for a given block.
	/// Returns None if block does not exist.
	fn uncles(&self, hash: &H256) -> Option<Vec<Header>> {
		self.block_body(hash).map(|bytes| BodyView::new(&bytes).uncles())
	}

	/// Get a list of uncle hashes for a given block.
	/// Returns None if block does not exist.
	fn uncle_hashes(&self, hash: &H256) -> Option<Vec<H256>> {
		self.block_body(hash).map(|bytes| BodyView::new(&bytes).uncle_hashes())
	}

	/// Get the number of given block's hash.
	fn block_number(&self, hash: &H256) -> Option<BlockNumber> {
		self.block_details(hash).map(|details| details.number)
	}

	/// Get transaction with given transaction hash.
	fn transaction(&self, address: &TransactionAddress) -> Option<LocalizedTransaction> {
		self.block_body(&address.block_hash)
			.and_then(|bytes| self.block_number(&address.block_hash)
			.and_then(|n| BodyView::new(&bytes).localized_transaction_at(&address.block_hash, n, address.index)))
	}

	/// Get transaction receipt.
	fn transaction_receipt(&self, address: &TransactionAddress) -> Option<Receipt> {
		self.block_receipts(&address.block_hash).and_then(|br| br.receipts.into_iter().nth(address.index))
	}

	/// Get a list of transactions for a given block.
	/// Returns None if block does not exist.
	fn transactions(&self, hash: &H256) -> Option<Vec<LocalizedTransaction>> {
		self.block_body(hash)
			.and_then(|bytes| self.block_number(hash)
			.map(|n| BodyView::new(&bytes).localized_transactions(hash, n)))
	}

	/// Returns reference to genesis hash.
	fn genesis_hash(&self) -> H256 {
		self.block_hash(0).expect("Genesis hash should always exist")
	}

	/// Returns the header of the genesis block.
	fn genesis_header(&self) -> Header {
		self.block_header(&self.genesis_hash()).unwrap()
	}

	/// Returns numbers of blocks containing given bloom.
	fn blocks_with_bloom(&self, bloom: &H2048, from_block: BlockNumber, to_block: BlockNumber) -> Vec<BlockNumber>;
}

#[derive(Debug, Hash, Eq, PartialEq, Clone)]
enum CacheID {
	BlockHeader(H256),
	BlockBody(H256),
	BlockDetails(H256),
	BlockHashes(BlockNumber),
	TransactionAddresses(H256),
	BlocksBlooms(LogGroupPosition),
	BlockReceipts(H256),
}

impl bc::group::BloomGroupDatabase for BlockChain {
	fn blooms_at(&self, position: &bc::group::GroupPosition) -> Option<bc::group::BloomGroup> {
		let position = LogGroupPosition::from(position.clone());
		let result = self.db.read_with_cache(db::COL_EXTRA, &self.blocks_blooms, &position).map(Into::into);
		self.cache_man.lock().note_used(CacheID::BlocksBlooms(position));
		result
	}
}

/// Structure providing fast access to blockchain data.
///
/// **Does not do input data verification.**
pub struct BlockChain {
	// All locks must be captured in the order declared here.
	blooms_config: bc::Config,
	first_block: H256,

	best_block: RwLock<BestBlock>,

	// block cache
	block_headers: RwLock<HashMap<H256, Bytes>>,
	block_bodies: RwLock<HashMap<H256, Bytes>>,

	// extra caches
	block_details: RwLock<HashMap<H256, BlockDetails>>,
	block_hashes: RwLock<HashMap<BlockNumber, H256>>,
	transaction_addresses: RwLock<HashMap<H256, TransactionAddress>>,
	blocks_blooms: RwLock<HashMap<LogGroupPosition, BloomGroup>>,
	block_receipts: RwLock<HashMap<H256, BlockReceipts>>,

	db: Arc<Database>,

	cache_man: Mutex<CacheManager<CacheID>>,

	pending_best_block: RwLock<Option<BestBlock>>,
	pending_block_hashes: RwLock<HashMap<BlockNumber, H256>>,
	pending_transaction_addresses: RwLock<HashMap<H256, TransactionAddress>>,
}

impl BlockProvider for BlockChain {
	/// Returns true if the given block is known
	/// (though not necessarily a part of the canon chain).
	fn is_known(&self, hash: &H256) -> bool {
		self.db.exists_with_cache(db::COL_EXTRA, &self.block_details, hash)
	}

	fn first_block(&self) -> H256 {
		self.first_block
	}

	/// Get raw block data
	fn block(&self, hash: &H256) -> Option<Bytes> {
		match (self.block_header_data(hash), self.block_body(hash)) {
			(Some(header), Some(body)) => {
				let mut block = RlpStream::new_list(3);
				let body_rlp = Rlp::new(&body);
				block.append_raw(&header, 1);
				block.append_raw(body_rlp.at(0).as_raw(), 1);
				block.append_raw(body_rlp.at(1).as_raw(), 1);
				Some(block.out())
			},
			_ => None,
		}
	}

	/// Get block header data
	fn block_header_data(&self, hash: &H256) -> Option<Bytes> {
		// Check cache first
		{
			let read = self.block_headers.read();
			if let Some(v) = read.get(hash) {
				return Some(v.clone());
			}
		}

		// Check if it's the best block
		{
			let best_block = self.best_block.read();
			if &best_block.hash == hash {
				return Some(Rlp::new(&best_block.block).at(0).as_raw().to_vec());
			}
		}

		// Read from DB and populate cache
		let opt = self.db.get(db::COL_HEADERS, hash)
			.expect("Low level database error. Some issue with disk?");

		let result = match opt {
			Some(b) => {
				let bytes: Bytes = UntrustedRlp::new(&b).decompress(RlpType::Blocks).to_vec();
				let mut write = self.block_headers.write();
				write.insert(hash.clone(), bytes.clone());
				Some(bytes)
			},
			None => None
		};

		self.cache_man.lock().note_used(CacheID::BlockHeader(hash.clone()));
		result
	}

	/// Get block body data
	fn block_body(&self, hash: &H256) -> Option<Bytes> {
		// Check cache first
		{
			let read = self.block_bodies.read();
			if let Some(v) = read.get(hash) {
				return Some(v.clone());
			}
		}

		// Check if it's the best block
		{
			let best_block = self.best_block.read();
			if &best_block.hash == hash {
				return Some(Self::block_to_body(&best_block.block));
			}
		}

		// Read from DB and populate cache
		let opt = self.db.get(db::COL_BODIES, hash)
			.expect("Low level database error. Some issue with disk?");

		let result = match opt {
			Some(b) => {
				let bytes: Bytes = UntrustedRlp::new(&b).decompress(RlpType::Blocks).to_vec();
				let mut write = self.block_bodies.write();
				write.insert(hash.clone(), bytes.clone());
				Some(bytes)
			},
			None => None
		};

		self.cache_man.lock().note_used(CacheID::BlockBody(hash.clone()));

		result
	}

	/// Get the familial details concerning a block.
	fn block_details(&self, hash: &H256) -> Option<BlockDetails> {
		let result = self.db.read_with_cache(db::COL_EXTRA, &self.block_details, hash);
		self.cache_man.lock().note_used(CacheID::BlockDetails(hash.clone()));
		result
	}

	/// Get the hash of given block's number.
	fn block_hash(&self, index: BlockNumber) -> Option<H256> {
		let result = self.db.read_with_cache(db::COL_EXTRA, &self.block_hashes, &index);
		self.cache_man.lock().note_used(CacheID::BlockHashes(index));
		result
	}

	/// Get the address of transaction with given hash.
	fn transaction_address(&self, hash: &H256) -> Option<TransactionAddress> {
		let result = self.db.read_with_cache(db::COL_EXTRA, &self.transaction_addresses, hash);
		self.cache_man.lock().note_used(CacheID::TransactionAddresses(hash.clone()));
		result
	}

	/// Get receipts of block with given hash.
	fn block_receipts(&self, hash: &H256) -> Option<BlockReceipts> {
		let result = self.db.read_with_cache(db::COL_EXTRA, &self.block_receipts, hash);
		self.cache_man.lock().note_used(CacheID::BlockReceipts(hash.clone()));
		result
	}

	/// Returns numbers of blocks containing given bloom.
	fn blocks_with_bloom(&self, bloom: &H2048, from_block: BlockNumber, to_block: BlockNumber) -> Vec<BlockNumber> {
		let range = from_block as bc::Number..to_block as bc::Number;
		let chain = bc::group::BloomGroupChain::new(self.blooms_config, self);
		chain.with_bloom(&range, &Bloom::from(bloom.clone()).into())
			.into_iter()
			.map(|b| b as BlockNumber)
			.collect()
	}
}

pub struct AncestryIter<'a> {
	current: H256,
	chain: &'a BlockChain,
}

impl<'a> Iterator for AncestryIter<'a> {
	type Item = H256;
	fn next(&mut self) -> Option<H256> {
		if self.current.is_zero() {
			Option::None
		} else {
			let mut n = self.chain.block_details(&self.current).unwrap().parent;
			mem::swap(&mut self.current, &mut n);
			Some(n)
		}
	}
}

impl BlockChain {
	/// Create new instance of blockchain from given Genesis
	pub fn new(config: Config, genesis: &[u8], db: Arc<Database>) -> BlockChain {
		// 400 is the avarage size of the key
		let cache_man = CacheManager::new(config.pref_cache_size, config.max_cache_size, 400);

		let mut bc = BlockChain {
			blooms_config: bc::Config {
				levels: LOG_BLOOMS_LEVELS,
				elements_per_index: LOG_BLOOMS_ELEMENTS_PER_INDEX,
			},
			first_block: H256::zero(),
			best_block: RwLock::new(BestBlock::default()),
			block_headers: RwLock::new(HashMap::new()),
			block_bodies: RwLock::new(HashMap::new()),
			block_details: RwLock::new(HashMap::new()),
			block_hashes: RwLock::new(HashMap::new()),
			transaction_addresses: RwLock::new(HashMap::new()),
			blocks_blooms: RwLock::new(HashMap::new()),
			block_receipts: RwLock::new(HashMap::new()),
			db: db.clone(),
			cache_man: Mutex::new(cache_man),
			pending_best_block: RwLock::new(None),
			pending_block_hashes: RwLock::new(HashMap::new()),
			pending_transaction_addresses: RwLock::new(HashMap::new()),
		};

		// load best block
		let best_block_hash = match bc.db.get(db::COL_EXTRA, b"best").unwrap() {
			Some(best) => {
				H256::from_slice(&best)
			}
			None => {
				// best block does not exist
				// we need to insert genesis into the cache
				let block = BlockView::new(genesis);
				let header = block.header_view();
				let hash = block.sha3();

				let details = BlockDetails {
					number: header.number(),
					total_difficulty: header.difficulty(),
					parent: header.parent_hash(),
					children: vec![]
				};

				let batch = DBTransaction::new(&db);
				batch.put(db::COL_HEADERS, &hash, block.header_rlp().as_raw());
				batch.put(db::COL_BODIES, &hash, &Self::block_to_body(genesis));

<<<<<<< HEAD
				batch.write(DB_COL_EXTRA, &hash, &details);
				batch.write(DB_COL_EXTRA, &header.number(), &hash);

				batch.put(DB_COL_EXTRA, b"best", &hash);
				batch.put(DB_COL_EXTRA, b"first", &hash);
=======
				batch.write(db::COL_EXTRA, &hash, &details);
				batch.write(db::COL_EXTRA, &header.number(), &hash);
				batch.put(db::COL_EXTRA, b"best", &hash);
>>>>>>> 9adf7758
				bc.db.write(batch).expect("Low level database error. Some issue with disk?");
				hash
			}
		};

		{
			// Fetch best block details
			let best_block_number = bc.block_number(&best_block_hash).unwrap();
			let best_block_total_difficulty = bc.block_details(&best_block_hash).unwrap().total_difficulty;
			let best_block_rlp = bc.block(&best_block_hash).unwrap();

			let raw_first = bc.db.get(DB_COL_EXTRA, b"first").unwrap().map_or(Vec::new(), |v| v.to_vec());

			// binary search for the first block.
			if raw_first.is_empty() {
				let (mut f, mut hash) = (best_block_number, best_block_hash);
				let mut l = 0;

				loop {
					if l >= f { break; }

					let step = (f - l) >> 1;
					let m = l + step;

					match bc.block_hash(m) {
						Some(h) => { f = m; hash = h },
						None => { l = m + 1 },
					}
				}

				let batch = db.transaction();
				batch.put(DB_COL_EXTRA, b"first", &hash);
				db.write(batch).expect("Low level database error.");

				bc.first_block = hash;
			} else {
				bc.first_block = H256::from_slice(&raw_first);
			}

			// and write them
			let mut best_block = bc.best_block.write();
			*best_block = BestBlock {
				number: best_block_number,
				total_difficulty: best_block_total_difficulty,
				hash: best_block_hash,
				block: best_block_rlp,
			};
		}

		bc
	}

	/// Returns true if the given parent block has given child
	/// (though not necessarily a part of the canon chain).
	fn is_known_child(&self, parent: &H256, hash: &H256) -> bool {
		self.db.read_with_cache(db::COL_EXTRA, &self.block_details, parent).map_or(false, |d| d.children.contains(hash))
	}

	/// Rewind to a previous block
	#[cfg(test)]
	fn rewind(&self) -> Option<H256> {
		use db::Key;
		let batch = self.db.transaction();
		// track back to the best block we have in the blocks database
		if let Some(best_block_hash) = self.db.get(db::COL_EXTRA, b"best").unwrap() {
			let best_block_hash = H256::from_slice(&best_block_hash);
			if best_block_hash == self.genesis_hash() {
				return None;
			}
			if let Some(extras) = self.db.read(db::COL_EXTRA, &best_block_hash) as Option<BlockDetails> {
				type DetailsKey = Key<BlockDetails, Target=H264>;
				batch.delete(db::COL_EXTRA, &(DetailsKey::key(&best_block_hash)));
				let hash = extras.parent;
				let range = extras.number as bc::Number .. extras.number as bc::Number;
				let chain = bc::group::BloomGroupChain::new(self.blooms_config, self);
				let changes = chain.replace(&range, vec![]);
				for (k, v) in changes.into_iter() {
					batch.write(db::COL_EXTRA, &LogGroupPosition::from(k), &BloomGroup::from(v));
				}
				batch.put(db::COL_EXTRA, b"best", &hash);

				let best_block_total_difficulty = self.block_details(&hash).unwrap().total_difficulty;
				let best_block_rlp = self.block(&hash).unwrap();

				let mut best_block = self.best_block.write();
				*best_block = BestBlock {
					number: extras.number - 1,
					total_difficulty: best_block_total_difficulty,
					hash: hash,
					block: best_block_rlp,
				};
				// update parent extras
				if let Some(mut details) = self.db.read(db::COL_EXTRA, &hash) as Option<BlockDetails> {
					details.children.clear();
					batch.write(db::COL_EXTRA, &hash, &details);
				}
				self.db.write(batch).expect("Writing to db failed");
				self.block_details.write().clear();
				self.block_hashes.write().clear();
				self.block_headers.write().clear();
				self.block_bodies.write().clear();
				self.block_receipts.write().clear();
				return Some(hash);
			}
		}

		None
	}

	/// Returns a tree route between `from` and `to`, which is a tuple of:
	///
	/// - a vector of hashes of all blocks, ordered from `from` to `to`.
	///
	/// - common ancestor of these blocks.
	///
	/// - an index where best common ancestor would be
	///
	/// 1.) from newer to older
	///
	/// - bc: `A1 -> A2 -> A3 -> A4 -> A5`
	/// - from: A5, to: A4
	/// - route:
	///
	///   ```json
	///   { blocks: [A5], ancestor: A4, index: 1 }
	///   ```
	///
	/// 2.) from older to newer
	///
	/// - bc: `A1 -> A2 -> A3 -> A4 -> A5`
	/// - from: A3, to: A4
	/// - route:
	///
	///   ```json
	///   { blocks: [A4], ancestor: A3, index: 0 }
	///   ```
	///
	/// 3.) fork:
	///
	/// - bc:
	///
	///   ```text
	///   A1 -> A2 -> A3 -> A4
	///              -> B3 -> B4
	///   ```
	/// - from: B4, to: A4
	/// - route:
	///
	///   ```json
	///   { blocks: [B4, B3, A3, A4], ancestor: A2, index: 2 }
	///   ```
	pub fn tree_route(&self, from: H256, to: H256) -> TreeRoute {
		let mut from_branch = vec![];
		let mut to_branch = vec![];

		let mut from_details = self.block_details(&from).unwrap_or_else(|| panic!("0. Expected to find details for block {:?}", from));
		let mut to_details = self.block_details(&to).unwrap_or_else(|| panic!("1. Expected to find details for block {:?}", to));
		let mut current_from = from;
		let mut current_to = to;

		// reset from && to to the same level
		while from_details.number > to_details.number {
			from_branch.push(current_from);
			current_from = from_details.parent.clone();
			from_details = self.block_details(&from_details.parent).unwrap_or_else(|| panic!("2. Expected to find details for block {:?}", from_details.parent));
		}

		while to_details.number > from_details.number {
			to_branch.push(current_to);
			current_to = to_details.parent.clone();
			to_details = self.block_details(&to_details.parent).unwrap_or_else(|| panic!("3. Expected to find details for block {:?}", to_details.parent));
		}

		assert_eq!(from_details.number, to_details.number);

		// move to shared parent
		while current_from != current_to {
			from_branch.push(current_from);
			current_from = from_details.parent.clone();
			from_details = self.block_details(&from_details.parent).unwrap_or_else(|| panic!("4. Expected to find details for block {:?}", from_details.parent));

			to_branch.push(current_to);
			current_to = to_details.parent.clone();
			to_details = self.block_details(&to_details.parent).unwrap_or_else(|| panic!("5. Expected to find details for block {:?}", from_details.parent));
		}

		let index = from_branch.len();

		from_branch.extend(to_branch.into_iter().rev());

		TreeRoute {
			blocks: from_branch,
			ancestor: current_from,
			index: index
		}
	}

	/// Inserts a verified, known block from the canonical chain.
	///
	/// Can be performed out-of-order, but care must be taken that the final chain is in a correct state.
	/// This is used by snapshot restoration.
	///
	/// Supply a dummy parent total difficulty when the parent block may not be in the chain.
	/// Returns true if the block is disconnected.
	pub fn insert_snapshot_block(&self, bytes: &[u8], receipts: Vec<Receipt>, parent_td: Option<U256>, is_best: bool) -> bool {
		let block = BlockView::new(bytes);
		let header = block.header_view();
		let hash = header.sha3();

		if self.is_known(&hash) {
			return false;
		}

		assert!(self.pending_best_block.read().is_none());

		let batch = self.db.transaction();

		let block_rlp = UntrustedRlp::new(bytes);
		let compressed_header = block_rlp.at(0).unwrap().compress(RlpType::Blocks);
		let compressed_body = UntrustedRlp::new(&Self::block_to_body(bytes)).compress(RlpType::Blocks);

		// store block in db
		batch.put(db::COL_HEADERS, &hash, &compressed_header);
		batch.put(db::COL_BODIES, &hash, &compressed_body);

		let maybe_parent = self.block_details(&header.parent_hash());

		if let Some(parent_details) = maybe_parent {
			// parent known to be in chain.
			let info = BlockInfo {
				hash: hash,
				number: header.number(),
				total_difficulty: parent_details.total_difficulty + header.difficulty(),
				location: BlockLocation::CanonChain,
			};

			self.prepare_update(&batch, ExtrasUpdate {
				block_hashes: self.prepare_block_hashes_update(bytes, &info),
				block_details: self.prepare_block_details_update(bytes, &info),
				block_receipts: self.prepare_block_receipts_update(receipts, &info),
				transactions_addresses: self.prepare_transaction_addresses_update(bytes, &info),
				blocks_blooms: self.prepare_block_blooms_update(bytes, &info),
				info: info,
				block: bytes
			}, is_best);
			self.db.write(batch).unwrap();

			false
		} else {
			// parent not in the chain yet. we need the parent difficulty to proceed.
			let d = parent_td
				.expect("parent total difficulty always supplied for first block in chunk. only first block can have missing parent; qed");

			let info = BlockInfo {
				hash: hash,
				number: header.number(),
				total_difficulty: d + header.difficulty(),
				location: BlockLocation::CanonChain,
			};

			let block_details = BlockDetails {
				number: header.number(),
				total_difficulty: info.total_difficulty,
				parent: header.parent_hash(),
				children: Vec::new(),
			};

			let mut update = HashMap::new();
			update.insert(hash, block_details);

			self.prepare_update(&batch, ExtrasUpdate {
				block_hashes: self.prepare_block_hashes_update(bytes, &info),
				block_details: update,
				block_receipts: self.prepare_block_receipts_update(receipts, &info),
				transactions_addresses: self.prepare_transaction_addresses_update(bytes, &info),
				blocks_blooms: self.prepare_block_blooms_update(bytes, &info),
				info: info,
				block: bytes,
			}, is_best);
			self.db.write(batch).unwrap();

			true
		}
	}

	/// Add a child to a given block. Assumes that the block hash is in
	/// the chain and the child's parent is this block.
	///
	/// Used in snapshots to glue the chunks together at the end.
	pub fn add_child(&self, block_hash: H256, child_hash: H256) {
		let mut parent_details = self.block_details(&block_hash)
			.unwrap_or_else(|| panic!("Invalid block hash: {:?}", block_hash));

		let batch = self.db.transaction();
		parent_details.children.push(child_hash);

		let mut update = HashMap::new();
		update.insert(block_hash, parent_details);


		let mut write_details = self.block_details.write();
		batch.extend_with_cache(db::COL_EXTRA, &mut *write_details, update, CacheUpdatePolicy::Overwrite);

		self.cache_man.lock().note_used(CacheID::BlockDetails(block_hash));

		self.db.write(batch).unwrap();
	}

	#[cfg_attr(feature="dev", allow(similar_names))]
	/// Inserts the block into backing cache database.
	/// Expects the block to be valid and already verified.
	/// If the block is already known, does nothing.
	pub fn insert_block(&self, batch: &DBTransaction, bytes: &[u8], receipts: Vec<Receipt>) -> ImportRoute {
		// create views onto rlp
		let block = BlockView::new(bytes);
		let header = block.header_view();
		let hash = header.sha3();

		if self.is_known_child(&header.parent_hash(), &hash) {
			return ImportRoute::none();
		}

		assert!(self.pending_best_block.read().is_none());

		// store block in db
		batch.put_compressed(db::COL_HEADERS, &hash, block.header_rlp().as_raw().to_vec());
		batch.put_compressed(db::COL_BODIES, &hash, Self::block_to_body(bytes));

		let info = self.block_info(&header);

		if let BlockLocation::BranchBecomingCanonChain(ref d) = info.location {
			info!(target: "reorg", "Reorg to {} ({} {} {})",
				Colour::Yellow.bold().paint(format!("#{} {}", info.number, info.hash)),
				Colour::Red.paint(d.retracted.iter().join(" ")),
				Colour::White.paint(format!("#{} {}", self.block_details(&d.ancestor).expect("`ancestor` is in the route; qed").number, d.ancestor)),
				Colour::Green.paint(d.enacted.iter().join(" "))
			);
		}

		self.prepare_update(batch, ExtrasUpdate {
			block_hashes: self.prepare_block_hashes_update(bytes, &info),
			block_details: self.prepare_block_details_update(bytes, &info),
			block_receipts: self.prepare_block_receipts_update(receipts, &info),
			transactions_addresses: self.prepare_transaction_addresses_update(bytes, &info),
			blocks_blooms: self.prepare_block_blooms_update(bytes, &info),
			info: info.clone(),
			block: bytes,
		}, true);

		ImportRoute::from(info)
	}

	/// Get inserted block info which is critical to prepare extras updates.
	fn block_info(&self, header: &HeaderView) -> BlockInfo {
		let hash = header.sha3();
		let number = header.number();
		let parent_hash = header.parent_hash();
		let parent_details = self.block_details(&parent_hash).unwrap_or_else(|| panic!("Invalid parent hash: {:?}", parent_hash));
		let total_difficulty = parent_details.total_difficulty + header.difficulty();
		let is_new_best = total_difficulty > self.best_block_total_difficulty();

		BlockInfo {
			hash: hash,
			number: number,
			total_difficulty: total_difficulty,
			location: if is_new_best {
				// on new best block we need to make sure that all ancestors
				// are moved to "canon chain"
				// find the route between old best block and the new one
				let best_hash = self.best_block_hash();
				let route = self.tree_route(best_hash, parent_hash);

				assert_eq!(number, parent_details.number + 1);

				match route.blocks.len() {
					0 => BlockLocation::CanonChain,
					_ => {
						let retracted = route.blocks.iter().take(route.index).cloned().collect::<Vec<_>>().into_iter().collect::<Vec<_>>();
						let enacted = route.blocks.into_iter().skip(route.index).collect::<Vec<_>>();
						BlockLocation::BranchBecomingCanonChain(BranchBecomingCanonChainData {
							ancestor: route.ancestor,
							enacted: enacted,
							retracted: retracted,
						})
					}
				}
			} else {
				BlockLocation::Branch
			}
		}
	}

	/// Prepares extras update.
	fn prepare_update(&self, batch: &DBTransaction, update: ExtrasUpdate, is_best: bool) {
		{
			let block_hashes: Vec<_> = update.block_details.keys().cloned().collect();

			let mut write_details = self.block_details.write();
			batch.extend_with_cache(db::COL_EXTRA, &mut *write_details, update.block_details, CacheUpdatePolicy::Overwrite);

			let mut cache_man = self.cache_man.lock();
			for hash in block_hashes {
				cache_man.note_used(CacheID::BlockDetails(hash));
			}
		}

		{
			let mut write_receipts = self.block_receipts.write();
			batch.extend_with_cache(db::COL_EXTRA, &mut *write_receipts, update.block_receipts, CacheUpdatePolicy::Remove);
		}

		{
			let mut write_blocks_blooms = self.blocks_blooms.write();
			batch.extend_with_cache(db::COL_EXTRA, &mut *write_blocks_blooms, update.blocks_blooms, CacheUpdatePolicy::Remove);
		}

		// These cached values must be updated last with all three locks taken to avoid
		// cache decoherence
		{
			let mut best_block = self.pending_best_block.write();
			// update best block
			match update.info.location {
				BlockLocation::Branch => (),
				_ => if is_best {
					batch.put(db::COL_EXTRA, b"best", &update.info.hash);
					*best_block = Some(BestBlock {
						hash: update.info.hash,
						number: update.info.number,
						total_difficulty: update.info.total_difficulty,
						block: update.block.to_vec(),
					});
				},
			}
			let mut write_hashes = self.pending_block_hashes.write();
			let mut write_txs = self.pending_transaction_addresses.write();

			batch.extend_with_cache(db::COL_EXTRA, &mut *write_hashes, update.block_hashes, CacheUpdatePolicy::Overwrite);
			batch.extend_with_cache(db::COL_EXTRA, &mut *write_txs, update.transactions_addresses, CacheUpdatePolicy::Overwrite);
		}
	}

	/// Applt pending insertion updates
	pub fn commit(&self) {
		let mut pending_best_block = self.pending_best_block.write();
		let mut pending_write_hashes = self.pending_block_hashes.write();
		let mut pending_write_txs = self.pending_transaction_addresses.write();

		let mut best_block = self.best_block.write();
		let mut write_hashes = self.block_hashes.write();
		let mut write_txs = self.transaction_addresses.write();
		// update best block
		if let Some(block) = pending_best_block.take() {
			*best_block = block;
		}

		let pending_hashes_keys: Vec<_> = pending_write_hashes.keys().cloned().collect();
		let pending_txs_keys: Vec<_> = pending_write_txs.keys().cloned().collect();

		write_hashes.extend(mem::replace(&mut *pending_write_hashes, HashMap::new()));
		write_txs.extend(mem::replace(&mut *pending_write_txs, HashMap::new()));

		let mut cache_man = self.cache_man.lock();
		for n in pending_hashes_keys {
			cache_man.note_used(CacheID::BlockHashes(n));
		}

		for hash in pending_txs_keys {
			cache_man.note_used(CacheID::TransactionAddresses(hash));
		}
	}

	/// Iterator that lists `first` and then all of `first`'s ancestors, by hash.
	pub fn ancestry_iter(&self, first: H256) -> Option<AncestryIter> {
		if self.is_known(&first) {
			Some(AncestryIter {
				current: first,
				chain: self,
			})
		} else {
			None
		}
	}

	/// Given a block's `parent`, find every block header which represents a valid possible uncle.
	pub fn find_uncle_headers(&self, parent: &H256, uncle_generations: usize) -> Option<Vec<Header>> {
		self.find_uncle_hashes(parent, uncle_generations).map(|v| v.into_iter().filter_map(|h| self.block_header(&h)).collect())
	}

	/// Given a block's `parent`, find every block hash which represents a valid possible uncle.
	pub fn find_uncle_hashes(&self, parent: &H256, uncle_generations: usize) -> Option<Vec<H256>> {
		if !self.is_known(parent) { return None; }

		let mut excluded = HashSet::new();
		for a in self.ancestry_iter(parent.clone()).unwrap().take(uncle_generations) {
			excluded.extend(self.uncle_hashes(&a).unwrap().into_iter());
			excluded.insert(a);
		}

		let mut ret = Vec::new();
		for a in self.ancestry_iter(parent.clone()).unwrap().skip(1).take(uncle_generations) {
			ret.extend(self.block_details(&a).unwrap().children.iter()
				.filter(|h| !excluded.contains(h))
			);
		}
		Some(ret)
	}

	/// This function returns modified block hashes.
	fn prepare_block_hashes_update(&self, block_bytes: &[u8], info: &BlockInfo) -> HashMap<BlockNumber, H256> {
		let mut block_hashes = HashMap::new();
		let block = BlockView::new(block_bytes);
		let header = block.header_view();
		let number = header.number();

		match info.location {
			BlockLocation::Branch => (),
			BlockLocation::CanonChain => {
				block_hashes.insert(number, info.hash.clone());
			},
			BlockLocation::BranchBecomingCanonChain(ref data) => {
				let ancestor_number = self.block_number(&data.ancestor).expect("Block number of ancestor is always in DB");
				let start_number = ancestor_number + 1;

				for (index, hash) in data.enacted.iter().cloned().enumerate() {
					block_hashes.insert(start_number + index as BlockNumber, hash);
				}

				block_hashes.insert(number, info.hash.clone());
			}
		}

		block_hashes
	}

	/// This function returns modified block details.
	/// Uses the given parent details or attempts to load them from the database.
	fn prepare_block_details_update(&self, block_bytes: &[u8], info: &BlockInfo) -> HashMap<H256, BlockDetails> {
		let block = BlockView::new(block_bytes);
		let header = block.header_view();
		let parent_hash = header.parent_hash();

		// update parent
		let mut parent_details = self.block_details(&parent_hash).unwrap_or_else(|| panic!("Invalid parent hash: {:?}", parent_hash));
		parent_details.children.push(info.hash.clone());

		// create current block details
		let details = BlockDetails {
			number: header.number(),
			total_difficulty: info.total_difficulty,
			parent: parent_hash.clone(),
			children: vec![]
		};

		// write to batch
		let mut block_details = HashMap::new();
		block_details.insert(parent_hash, parent_details);
		block_details.insert(info.hash.clone(), details);
		block_details
	}

	/// This function returns modified block receipts.
	fn prepare_block_receipts_update(&self, receipts: Vec<Receipt>, info: &BlockInfo) -> HashMap<H256, BlockReceipts> {
		let mut block_receipts = HashMap::new();
		block_receipts.insert(info.hash.clone(), BlockReceipts::new(receipts));
		block_receipts
	}

	/// This function returns modified transaction addresses.
	fn prepare_transaction_addresses_update(&self, block_bytes: &[u8], info: &BlockInfo) -> HashMap<H256, TransactionAddress> {
		let block = BlockView::new(block_bytes);
		let transaction_hashes = block.transaction_hashes();

		transaction_hashes.into_iter()
			.enumerate()
			.fold(HashMap::new(), |mut acc, (i ,tx_hash)| {
				acc.insert(tx_hash, TransactionAddress {
					block_hash: info.hash.clone(),
					index: i
				});
				acc
			})
	}

	/// This functions returns modified blocks blooms.
	///
	/// To accelerate blooms lookups, blomms are stored in multiple
	/// layers (BLOOM_LEVELS, currently 3).
	/// ChainFilter is responsible for building and rebuilding these layers.
	/// It returns them in HashMap, where values are Blooms and
	/// keys are BloomIndexes. BloomIndex represents bloom location on one
	/// of these layers.
	///
	/// To reduce number of queries to databse, block blooms are stored
	/// in BlocksBlooms structure which contains info about several
	/// (BLOOM_INDEX_SIZE, currently 16) consecutive blocks blooms.
	///
	/// Later, BloomIndexer is used to map bloom location on filter layer (BloomIndex)
	/// to bloom location in database (BlocksBloomLocation).
	///
	fn prepare_block_blooms_update(&self, block_bytes: &[u8], info: &BlockInfo) -> HashMap<LogGroupPosition, BloomGroup> {
		let block = BlockView::new(block_bytes);
		let header = block.header_view();

		let log_blooms = match info.location {
			BlockLocation::Branch => HashMap::new(),
			BlockLocation::CanonChain => {
				let chain = bc::group::BloomGroupChain::new(self.blooms_config, self);
				chain.insert(info.number as bc::Number, Bloom::from(header.log_bloom()).into())
			},
			BlockLocation::BranchBecomingCanonChain(ref data) => {
				let ancestor_number = self.block_number(&data.ancestor).unwrap();
				let start_number = ancestor_number + 1;
				let range = start_number as bc::Number..self.best_block_number() as bc::Number;

				let mut blooms: Vec<bc::Bloom> = data.enacted.iter()
					.map(|hash| self.block_header_data(hash).unwrap())
					.map(|bytes| HeaderView::new(&bytes).log_bloom())
					.map(Bloom::from)
					.map(Into::into)
					.collect();

				blooms.push(Bloom::from(header.log_bloom()).into());

				let chain = bc::group::BloomGroupChain::new(self.blooms_config, self);
				chain.replace(&range, blooms)
			}
		};

		log_blooms.into_iter()
			.map(|p| (From::from(p.0), From::from(p.1)))
			.collect()
	}

	/// Get best block hash.
	pub fn best_block_hash(&self) -> H256 {
		self.best_block.read().hash.clone()
	}

	/// Get best block number.
	pub fn best_block_number(&self) -> BlockNumber {
		self.best_block.read().number
	}

	/// Get best block total difficulty.
	pub fn best_block_total_difficulty(&self) -> U256 {
		self.best_block.read().total_difficulty
	}

	/// Get best block header
	pub fn best_block_header(&self) -> Bytes {
		let block = self.best_block.read();
		BlockView::new(&block.block).header_view().rlp().as_raw().to_vec()
	}

	/// Get current cache size.
	pub fn cache_size(&self) -> CacheSize {
		CacheSize {
			blocks: self.block_headers.read().heap_size_of_children() + self.block_bodies.read().heap_size_of_children(),
			block_details: self.block_details.read().heap_size_of_children(),
			transaction_addresses: self.transaction_addresses.read().heap_size_of_children(),
			blocks_blooms: self.blocks_blooms.read().heap_size_of_children(),
			block_receipts: self.block_receipts.read().heap_size_of_children(),
		}
	}

	/// Ticks our cache system and throws out any old data.
	pub fn collect_garbage(&self) {
		let current_size = self.cache_size().total();

		let mut block_headers = self.block_headers.write();
		let mut block_bodies = self.block_bodies.write();
		let mut block_details = self.block_details.write();
		let mut block_hashes = self.block_hashes.write();
		let mut transaction_addresses = self.transaction_addresses.write();
		let mut blocks_blooms = self.blocks_blooms.write();
		let mut block_receipts = self.block_receipts.write();

		let mut cache_man = self.cache_man.lock();
		cache_man.collect_garbage(current_size, | ids | {
			for id in &ids {
				match *id {
					CacheID::BlockHeader(ref h) => { block_headers.remove(h); },
					CacheID::BlockBody(ref h) => { block_bodies.remove(h); },
					CacheID::BlockDetails(ref h) => { block_details.remove(h); }
					CacheID::BlockHashes(ref h) => { block_hashes.remove(h); }
					CacheID::TransactionAddresses(ref h) => { transaction_addresses.remove(h); }
					CacheID::BlocksBlooms(ref h) => { blocks_blooms.remove(h); }
					CacheID::BlockReceipts(ref h) => { block_receipts.remove(h); }
				}
			}

			block_headers.shrink_to_fit();
			block_bodies.shrink_to_fit();
			block_details.shrink_to_fit();
			block_hashes.shrink_to_fit();
			transaction_addresses.shrink_to_fit();
			blocks_blooms.shrink_to_fit();
			block_receipts.shrink_to_fit();

			block_headers.heap_size_of_children() +
			block_bodies.heap_size_of_children() +
			block_details.heap_size_of_children() +
			block_hashes.heap_size_of_children() +
			transaction_addresses.heap_size_of_children() +
			blocks_blooms.heap_size_of_children() +
			block_receipts.heap_size_of_children()
		});
	}

	/// Create a block body from a block.
	pub fn block_to_body(block: &[u8]) -> Bytes {
		let mut body = RlpStream::new_list(2);
		let block_rlp = Rlp::new(block);
		body.append_raw(block_rlp.at(1).as_raw(), 1);
		body.append_raw(block_rlp.at(2).as_raw(), 1);
		body.out()
	}
}

#[cfg(test)]
mod tests {
	#![cfg_attr(feature="dev", allow(similar_names))]
	use std::str::FromStr;
	use std::sync::Arc;
	use rustc_serialize::hex::FromHex;
	use util::{Database, DatabaseConfig};
	use util::hash::*;
	use util::sha3::Hashable;
	use receipt::Receipt;
	use blockchain::{BlockProvider, BlockChain, Config, ImportRoute};
	use tests::helpers::*;
	use devtools::*;
	use blockchain::generator::{ChainGenerator, ChainIterator, BlockFinalizer};
	use views::BlockView;

	fn new_db(path: &str) -> Arc<Database> {
		Arc::new(Database::open(&DatabaseConfig::with_columns(::db::NUM_COLUMNS), path).unwrap())
	}

	#[test]
	fn should_cache_best_block() {
		// given
		let mut canon_chain = ChainGenerator::default();
		let mut finalizer = BlockFinalizer::default();
		let genesis = canon_chain.generate(&mut finalizer).unwrap();
		let first = canon_chain.generate(&mut finalizer).unwrap();

		let temp = RandomTempPath::new();
		let db = new_db(temp.as_str());
		let bc = BlockChain::new(Config::default(), &genesis, db.clone());
		assert_eq!(bc.best_block_number(), 0);

		// when
		let batch = db.transaction();
		bc.insert_block(&batch, &first, vec![]);
		assert_eq!(bc.best_block_number(), 0);
		bc.commit();
		// NOTE no db.write here (we want to check if best block is cached)

		// then
		assert_eq!(bc.best_block_number(), 1);
		assert!(bc.block(&bc.best_block_hash()).is_some(), "Best block should be queryable even without DB write.");
	}

	#[test]
	fn basic_blockchain_insert() {
		let mut canon_chain = ChainGenerator::default();
		let mut finalizer = BlockFinalizer::default();
		let genesis = canon_chain.generate(&mut finalizer).unwrap();
		let first = canon_chain.generate(&mut finalizer).unwrap();
		let genesis_hash = BlockView::new(&genesis).header_view().sha3();
		let first_hash = BlockView::new(&first).header_view().sha3();

		let temp = RandomTempPath::new();
		let db = new_db(temp.as_str());
		let bc = BlockChain::new(Config::default(), &genesis, db.clone());

		assert_eq!(bc.genesis_hash(), genesis_hash.clone());
		assert_eq!(bc.best_block_hash(), genesis_hash.clone());
		assert_eq!(bc.block_hash(0), Some(genesis_hash.clone()));
		assert_eq!(bc.block_hash(1), None);
		assert_eq!(bc.block_details(&genesis_hash).unwrap().children, vec![]);

		let batch = db.transaction();
		bc.insert_block(&batch, &first, vec![]);
		db.write(batch).unwrap();
		bc.commit();

		assert_eq!(bc.block_hash(0), Some(genesis_hash.clone()));
		assert_eq!(bc.best_block_number(), 1);
		assert_eq!(bc.best_block_hash(), first_hash.clone());
		assert_eq!(bc.block_hash(1), Some(first_hash.clone()));
		assert_eq!(bc.block_details(&first_hash).unwrap().parent, genesis_hash.clone());
		assert_eq!(bc.block_details(&genesis_hash).unwrap().children, vec![first_hash.clone()]);
		assert_eq!(bc.block_hash(2), None);
	}

	#[test]
	fn check_ancestry_iter() {
		let mut canon_chain = ChainGenerator::default();
		let mut finalizer = BlockFinalizer::default();
		let genesis = canon_chain.generate(&mut finalizer).unwrap();
		let genesis_hash = BlockView::new(&genesis).header_view().sha3();

		let temp = RandomTempPath::new();
		let db = new_db(temp.as_str());
		let bc = BlockChain::new(Config::default(), &genesis, db.clone());

		let mut block_hashes = vec![genesis_hash.clone()];
		let batch = db.transaction();
		for _ in 0..10 {
			let block = canon_chain.generate(&mut finalizer).unwrap();
			block_hashes.push(BlockView::new(&block).header_view().sha3());
			bc.insert_block(&batch, &block, vec![]);
			bc.commit();
		}
		db.write(batch).unwrap();

		block_hashes.reverse();

		assert_eq!(bc.ancestry_iter(block_hashes[0].clone()).unwrap().collect::<Vec<_>>(), block_hashes)
	}

	#[test]
	#[cfg_attr(feature="dev", allow(cyclomatic_complexity))]
	fn test_find_uncles() {
		let mut canon_chain = ChainGenerator::default();
		let mut finalizer = BlockFinalizer::default();
		let genesis = canon_chain.generate(&mut finalizer).unwrap();
		let b1b = canon_chain.fork(1).generate(&mut finalizer.fork()).unwrap();
		let b1a = canon_chain.generate(&mut finalizer).unwrap();
		let b2b = canon_chain.fork(1).generate(&mut finalizer.fork()).unwrap();
		let b2a = canon_chain.generate(&mut finalizer).unwrap();
		let b3b = canon_chain.fork(1).generate(&mut finalizer.fork()).unwrap();
		let b3a = canon_chain.generate(&mut finalizer).unwrap();
		let b4b = canon_chain.fork(1).generate(&mut finalizer.fork()).unwrap();
		let b4a = canon_chain.generate(&mut finalizer).unwrap();
		let b5b = canon_chain.fork(1).generate(&mut finalizer.fork()).unwrap();
		let b5a = canon_chain.generate(&mut finalizer).unwrap();

		let temp = RandomTempPath::new();
		let db = new_db(temp.as_str());
		let bc = BlockChain::new(Config::default(), &genesis, db.clone());

		let batch = db.transaction();
		for b in &[&b1a, &b1b, &b2a, &b2b, &b3a, &b3b, &b4a, &b4b, &b5a, &b5b] {
			bc.insert_block(&batch, b, vec![]);
			bc.commit();
		}
		bc.insert_block(&batch, &b1b, vec![]);
		bc.insert_block(&batch, &b2a, vec![]);
		bc.insert_block(&batch, &b2b, vec![]);
		bc.insert_block(&batch, &b3a, vec![]);
		bc.insert_block(&batch, &b3b, vec![]);
		bc.insert_block(&batch, &b4a, vec![]);
		bc.insert_block(&batch, &b4b, vec![]);
		bc.insert_block(&batch, &b5a, vec![]);
		bc.insert_block(&batch, &b5b, vec![]);
		db.write(batch).unwrap();

		assert_eq!(
			[&b4b, &b3b, &b2b].iter().map(|b| BlockView::new(b).header()).collect::<Vec<_>>(),
			bc.find_uncle_headers(&BlockView::new(&b4a).header_view().sha3(), 3).unwrap()
		);

		// TODO: insert block that already includes one of them as an uncle to check it's not allowed.
	}

	#[test]
	#[cfg_attr(feature="dev", allow(cyclomatic_complexity))]
	fn test_small_fork() {
		let mut canon_chain = ChainGenerator::default();
		let mut finalizer = BlockFinalizer::default();
		let genesis = canon_chain.generate(&mut finalizer).unwrap();
		let b1 = canon_chain.generate(&mut finalizer).unwrap();
		let b2 = canon_chain.generate(&mut finalizer).unwrap();
		let b3b = canon_chain.fork(1).generate(&mut finalizer.fork()).unwrap();
		let b3a = canon_chain.generate(&mut finalizer).unwrap();

		let genesis_hash = BlockView::new(&genesis).header_view().sha3();
		let b1_hash= BlockView::new(&b1).header_view().sha3();
		let b2_hash= BlockView::new(&b2).header_view().sha3();
		let b3a_hash= BlockView::new(&b3a).header_view().sha3();
		let b3b_hash= BlockView::new(&b3b).header_view().sha3();

		// b3a is a part of canon chain, whereas b3b is part of sidechain
		let best_block_hash = b3a_hash.clone();

		let temp = RandomTempPath::new();
		let db = new_db(temp.as_str());
		let bc = BlockChain::new(Config::default(), &genesis, db.clone());

		let batch = db.transaction();
		let ir1 = bc.insert_block(&batch, &b1, vec![]);
		bc.commit();
		let ir2 = bc.insert_block(&batch, &b2, vec![]);
		bc.commit();
		let ir3b = bc.insert_block(&batch, &b3b, vec![]);
		bc.commit();
		db.write(batch).unwrap();
		assert_eq!(bc.block_hash(3).unwrap(), b3b_hash);
		let batch = db.transaction();
		let ir3a = bc.insert_block(&batch, &b3a, vec![]);
		bc.commit();
		db.write(batch).unwrap();

		assert_eq!(ir1, ImportRoute {
			enacted: vec![b1_hash],
			retracted: vec![],
			omitted: vec![],
		});

		assert_eq!(ir2, ImportRoute {
			enacted: vec![b2_hash],
			retracted: vec![],
			omitted: vec![],
		});

		assert_eq!(ir3b, ImportRoute {
			enacted: vec![b3b_hash],
			retracted: vec![],
			omitted: vec![],
		});

		assert_eq!(ir3a, ImportRoute {
			enacted: vec![b3a_hash],
			retracted: vec![b3b_hash],
			omitted: vec![],
		});

		assert_eq!(bc.best_block_hash(), best_block_hash);
		assert_eq!(bc.block_number(&genesis_hash).unwrap(), 0);
		assert_eq!(bc.block_number(&b1_hash).unwrap(), 1);
		assert_eq!(bc.block_number(&b2_hash).unwrap(), 2);
		assert_eq!(bc.block_number(&b3a_hash).unwrap(), 3);
		assert_eq!(bc.block_number(&b3b_hash).unwrap(), 3);

		assert_eq!(bc.block_hash(0).unwrap(), genesis_hash);
		assert_eq!(bc.block_hash(1).unwrap(), b1_hash);
		assert_eq!(bc.block_hash(2).unwrap(), b2_hash);
		assert_eq!(bc.block_hash(3).unwrap(), b3a_hash);

		// test trie route
		let r0_1 = bc.tree_route(genesis_hash.clone(), b1_hash.clone());
		assert_eq!(r0_1.ancestor, genesis_hash);
		assert_eq!(r0_1.blocks, [b1_hash.clone()]);
		assert_eq!(r0_1.index, 0);

		let r0_2 = bc.tree_route(genesis_hash.clone(), b2_hash.clone());
		assert_eq!(r0_2.ancestor, genesis_hash);
		assert_eq!(r0_2.blocks, [b1_hash.clone(), b2_hash.clone()]);
		assert_eq!(r0_2.index, 0);

		let r1_3a = bc.tree_route(b1_hash.clone(), b3a_hash.clone());
		assert_eq!(r1_3a.ancestor, b1_hash);
		assert_eq!(r1_3a.blocks, [b2_hash.clone(), b3a_hash.clone()]);
		assert_eq!(r1_3a.index, 0);

		let r1_3b = bc.tree_route(b1_hash.clone(), b3b_hash.clone());
		assert_eq!(r1_3b.ancestor, b1_hash);
		assert_eq!(r1_3b.blocks, [b2_hash.clone(), b3b_hash.clone()]);
		assert_eq!(r1_3b.index, 0);

		let r3a_3b = bc.tree_route(b3a_hash.clone(), b3b_hash.clone());
		assert_eq!(r3a_3b.ancestor, b2_hash);
		assert_eq!(r3a_3b.blocks, [b3a_hash.clone(), b3b_hash.clone()]);
		assert_eq!(r3a_3b.index, 1);

		let r1_0 = bc.tree_route(b1_hash.clone(), genesis_hash.clone());
		assert_eq!(r1_0.ancestor, genesis_hash);
		assert_eq!(r1_0.blocks, [b1_hash.clone()]);
		assert_eq!(r1_0.index, 1);

		let r2_0 = bc.tree_route(b2_hash.clone(), genesis_hash.clone());
		assert_eq!(r2_0.ancestor, genesis_hash);
		assert_eq!(r2_0.blocks, [b2_hash.clone(), b1_hash.clone()]);
		assert_eq!(r2_0.index, 2);

		let r3a_1 = bc.tree_route(b3a_hash.clone(), b1_hash.clone());
		assert_eq!(r3a_1.ancestor, b1_hash);
		assert_eq!(r3a_1.blocks, [b3a_hash.clone(), b2_hash.clone()]);
		assert_eq!(r3a_1.index, 2);

		let r3b_1 = bc.tree_route(b3b_hash.clone(), b1_hash.clone());
		assert_eq!(r3b_1.ancestor, b1_hash);
		assert_eq!(r3b_1.blocks, [b3b_hash.clone(), b2_hash.clone()]);
		assert_eq!(r3b_1.index, 2);

		let r3b_3a = bc.tree_route(b3b_hash.clone(), b3a_hash.clone());
		assert_eq!(r3b_3a.ancestor, b2_hash);
		assert_eq!(r3b_3a.blocks, [b3b_hash.clone(), b3a_hash.clone()]);
		assert_eq!(r3b_3a.index, 1);
	}

	#[test]
	fn test_reopen_blockchain_db() {
		let mut canon_chain = ChainGenerator::default();
		let mut finalizer = BlockFinalizer::default();
		let genesis = canon_chain.generate(&mut finalizer).unwrap();
		let first = canon_chain.generate(&mut finalizer).unwrap();
		let genesis_hash = BlockView::new(&genesis).header_view().sha3();
		let first_hash = BlockView::new(&first).header_view().sha3();

		let temp = RandomTempPath::new();
		{
			let db = new_db(temp.as_str());
			let bc = BlockChain::new(Config::default(), &genesis, db.clone());
			assert_eq!(bc.best_block_hash(), genesis_hash);
			let batch = db.transaction();
			bc.insert_block(&batch, &first, vec![]);
			db.write(batch).unwrap();
			bc.commit();
			assert_eq!(bc.best_block_hash(), first_hash);
		}

		{
			let db = new_db(temp.as_str());
			let bc = BlockChain::new(Config::default(), &genesis, db.clone());

			assert_eq!(bc.best_block_hash(), first_hash);
		}
	}

	#[test]
	fn can_contain_arbitrary_block_sequence() {
		let bc_result = generate_dummy_blockchain(50);
		let bc = bc_result.reference();
		assert_eq!(bc.best_block_number(), 49);
	}

	#[test]
	fn can_collect_garbage() {
		let bc_result = generate_dummy_blockchain(3000);
		let bc = bc_result.reference();

		assert_eq!(bc.best_block_number(), 2999);
		let best_hash = bc.best_block_hash();
		let mut block_header = bc.block_header(&best_hash);

		while !block_header.is_none() {
			block_header = bc.block_header(&block_header.unwrap().parent_hash);
		}
		assert!(bc.cache_size().blocks > 1024 * 1024);

		for _ in 0..2 {
			bc.collect_garbage();
		}
		assert!(bc.cache_size().blocks < 1024 * 1024);
	}

	#[test]
	fn can_contain_arbitrary_block_sequence_with_extra() {
		let bc_result = generate_dummy_blockchain_with_extra(25);
		let bc = bc_result.reference();
		assert_eq!(bc.best_block_number(), 24);
	}

	#[test]
	fn can_contain_only_genesis_block() {
		let bc_result = generate_dummy_empty_blockchain();
		let bc = bc_result.reference();
		assert_eq!(bc.best_block_number(), 0);
	}

	#[test]
	fn find_transaction_by_hash() {
		let genesis = "f901fcf901f7a00000000000000000000000000000000000000000000000000000000000000000a01dcc4de8dec75d7aab85b567b6ccd41ad312451b948a7413f0a142fd40d49347948888f1f195afa192cfee860698584c030f4c9db1a0af81e09f8c46ca322193edfda764fa7e88e81923f802f1d325ec0b0308ac2cd0a056e81f171bcc55a6ff8345e692c0f86e5b48e01b996cadc001622fb5e363b421a056e81f171bcc55a6ff8345e692c0f86e5b48e01b996cadc001622fb5e363b421b9010000000000000000000000000000000000000000000000000000000000000000000000000000000000000000000000000000000000000000000000000000000000000000000000000000000000000000000000000000000000000000000000000000000000000000000000000000000000000000000000000000000000000000000000000000000000000000000000000000000000000000000000000000000000000000000000000000000000000000000000000000000000000000000000000000000000000000000000000000000000000000000000000000000000000000000000000000000000000000000000000000000000000000000000000000000000830200008083023e38808454c98c8142a056e81f171bcc55a6ff8345e692c0f86e5b48e01b996cadc001622fb5e363b421880102030405060708c0c0".from_hex().unwrap();
		let b1 = "f904a8f901faa0ce1f26f798dd03c8782d63b3e42e79a64eaea5694ea686ac5d7ce3df5171d1aea01dcc4de8dec75d7aab85b567b6ccd41ad312451b948a7413f0a142fd40d49347948888f1f195afa192cfee860698584c030f4c9db1a0a65c2364cd0f1542d761823dc0109c6b072f14c20459598c5455c274601438f4a070616ebd7ad2ed6fb7860cf7e9df00163842351c38a87cac2c1cb193895035a2a05c5b4fc43c2d45787f54e1ae7d27afdb4ad16dfc567c5692070d5c4556e0b1d7b9010000000000000000000000000000000000000000000000000000000000000000000000000000000000000000000000000000000000000000000000000000000000000000000000000000000000000000000000000000000000000000000000000000000000000000000000000000000000000000000000000000000000000000000000000000000000000000000000000000000000000000000000000000000000000000000000000000000000000000000000000000000000000000000000000000000000000000000000000000000000000000000000000000000000000000000000000000000000000000000000000000000000000000000000000000000000830200000183023ec683021536845685109780a029f07836e4e59229b3a065913afc27702642c683bba689910b2b2fd45db310d3888957e6d004a31802f902a7f85f800a8255f094aaaf5374fce5edbc8e2a8697c15331677e6ebf0b0a801ca0575da4e21b66fa764be5f74da9389e67693d066fb0d1312e19e17e501da00ecda06baf5a5327595f6619dfc2fcb3f2e6fb410b5810af3cb52d0e7508038e91a188f85f010a82520894bbbf5374fce5edbc8e2a8697c15331677e6ebf0b0a801ba04fa966bf34b93abc1bcd665554b7f316b50f928477b50be0f3285ead29d18c5ba017bba0eeec1625ab433746955e125d46d80b7fdc97386c51266f842d8e02192ef85f020a82520894bbbf5374fce5edbc8e2a8697c15331677e6ebf0b0a801ca004377418ae981cc32b1312b4a427a1d69a821b28db8584f5f2bd8c6d42458adaa053a1dba1af177fac92f3b6af0a9fa46a22adf56e686c93794b6a012bf254abf5f85f030a82520894bbbf5374fce5edbc8e2a8697c15331677e6ebf0b0a801ca04fe13febd28a05f4fcb2f451d7ddc2dda56486d9f8c79a62b0ba4da775122615a0651b2382dd402df9ebc27f8cb4b2e0f3cea68dda2dca0ee9603608f0b6f51668f85f040a82520894bbbf5374fce5edbc8e2a8697c15331677e6ebf0b0a801ba078e6a0ba086a08f8450e208a399bb2f2d2a0d984acd2517c7c7df66ccfab567da013254002cd45a97fac049ae00afbc43ed0d9961d0c56a3b2382c80ce41c198ddf85f050a82520894bbbf5374fce5edbc8e2a8697c15331677e6ebf0b0a801ba0a7174d8f43ea71c8e3ca9477691add8d80ac8e0ed89d8d8b572041eef81f4a54a0534ea2e28ec4da3b5b944b18c51ec84a5cf35f5b3343c5fb86521fd2d388f506f85f060a82520894bbbf5374fce5edbc8e2a8697c15331677e6ebf0b0a801ba034bd04065833536a10c77ee2a43a5371bc6d34837088b861dd9d4b7f44074b59a078807715786a13876d3455716a6b9cb2186b7a4887a5c31160fc877454958616c0".from_hex().unwrap();
		let b1_hash = H256::from_str("f53f268d23a71e85c7d6d83a9504298712b84c1a2ba220441c86eeda0bf0b6e3").unwrap();

		let temp = RandomTempPath::new();
		let db = new_db(temp.as_str());
		let bc = BlockChain::new(Config::default(), &genesis, db.clone());
		let batch = db.transaction();
		bc.insert_block(&batch, &b1, vec![]);
		db.write(batch).unwrap();
		bc.commit();

		let transactions = bc.transactions(&b1_hash).unwrap();
		assert_eq!(transactions.len(), 7);
		for t in transactions {
			assert_eq!(bc.transaction(&bc.transaction_address(&t.hash()).unwrap()).unwrap(), t);
		}
	}

	fn insert_block(db: &Arc<Database>, bc: &BlockChain, bytes: &[u8], receipts: Vec<Receipt>) -> ImportRoute {
		let batch = db.transaction();
		let res = bc.insert_block(&batch, bytes, receipts);
		db.write(batch).unwrap();
		bc.commit();
		res
	}

	#[test]
	fn test_bloom_filter_simple() {
		// TODO: From here
		let bloom_b1 = H2048::from_str("00000020000000000000000000000000000000000000000002000000000000000000000000000000020000000000000000000000000000000000000000000000000000000000000000000000000000010000000000000000000000000000000000000000000000000000000000000000000000000000000000000000000000000000000000000000040000000000000010000000000000000000000000000000000000000000000000000000000000000000000000000000000000000000000000000000000000000000000000000000000000000000000000000000000000000000000000000000000000000000000008000400000000000000000000002000").unwrap();

		let bloom_b2 = H2048::from_str("00000000000000000000000000000000000000000000020000001000000000000000000000000000000000000000000000000000000000000000000000000000100000000000000000008000000000000000000000000000000000040000000000000000000000000000000000000000000000000000000000000000000000800000000000000000000000000000000000000000000000000000000000008000000000000000000000000000000000000000000000000000000000000000000000000000000000000002000000000000000000040000000000000000000000000000000000000000000000000000000000000000000000000000000000000000").unwrap();

		let bloom_ba = H2048::from_str("00000000000000000000000000000000000000000000020000000800000000000000000000000000000000000000000000000000000000000000000000000000100000000000000000008000000000000000000000000000000000040000000000000000000000000000000000000000000000000000000000000000000000800000000000000000000000000000000000000000000000000000000000008000000000000000000000000000000000000000000000000000000000000000000000000000000000000002000000000000000000040000000000000000000000000000000000000000000000000000000000000000000000000000000000000000").unwrap();

		let mut canon_chain = ChainGenerator::default();
		let mut finalizer = BlockFinalizer::default();
		let genesis = canon_chain.generate(&mut finalizer).unwrap();
		let mut fork = canon_chain.fork(1);
		let mut fork_finalizer = finalizer.fork();
		let b1 = fork.with_bloom(bloom_b1.clone()).generate(&mut fork_finalizer).unwrap();
		let b2 = fork.with_bloom(bloom_b2.clone()).generate(&mut fork_finalizer).unwrap();
		let b3 = fork.with_bloom(bloom_ba.clone()).generate(&mut fork_finalizer).unwrap();
		let b1a = canon_chain.with_bloom(bloom_ba.clone()).generate(&mut finalizer).unwrap();
		let b2a = canon_chain.with_bloom(bloom_ba.clone()).generate(&mut finalizer).unwrap();

		let temp = RandomTempPath::new();
		let db = new_db(temp.as_str());
		let bc = BlockChain::new(Config::default(), &genesis, db.clone());

		let blocks_b1 = bc.blocks_with_bloom(&bloom_b1, 0, 5);
		let blocks_b2 = bc.blocks_with_bloom(&bloom_b2, 0, 5);
		assert_eq!(blocks_b1, vec![]);
		assert_eq!(blocks_b2, vec![]);

		insert_block(&db, &bc, &b1, vec![]);
		let blocks_b1 = bc.blocks_with_bloom(&bloom_b1, 0, 5);
		let blocks_b2 = bc.blocks_with_bloom(&bloom_b2, 0, 5);
		assert_eq!(blocks_b1, vec![1]);
		assert_eq!(blocks_b2, vec![]);

		insert_block(&db, &bc, &b2, vec![]);
		let blocks_b1 = bc.blocks_with_bloom(&bloom_b1, 0, 5);
		let blocks_b2 = bc.blocks_with_bloom(&bloom_b2, 0, 5);
		assert_eq!(blocks_b1, vec![1]);
		assert_eq!(blocks_b2, vec![2]);

		// hasn't been forked yet
		insert_block(&db, &bc, &b1a, vec![]);
		let blocks_b1 = bc.blocks_with_bloom(&bloom_b1, 0, 5);
		let blocks_b2 = bc.blocks_with_bloom(&bloom_b2, 0, 5);
		let blocks_ba = bc.blocks_with_bloom(&bloom_ba, 0, 5);
		assert_eq!(blocks_b1, vec![1]);
		assert_eq!(blocks_b2, vec![2]);
		assert_eq!(blocks_ba, vec![]);

		// fork has happend
		insert_block(&db, &bc, &b2a, vec![]);
		let blocks_b1 = bc.blocks_with_bloom(&bloom_b1, 0, 5);
		let blocks_b2 = bc.blocks_with_bloom(&bloom_b2, 0, 5);
		let blocks_ba = bc.blocks_with_bloom(&bloom_ba, 0, 5);
		assert_eq!(blocks_b1, vec![]);
		assert_eq!(blocks_b2, vec![]);
		assert_eq!(blocks_ba, vec![1, 2]);

		// fork back
		insert_block(&db, &bc, &b3, vec![]);
		let blocks_b1 = bc.blocks_with_bloom(&bloom_b1, 0, 5);
		let blocks_b2 = bc.blocks_with_bloom(&bloom_b2, 0, 5);
		let blocks_ba = bc.blocks_with_bloom(&bloom_ba, 0, 5);
		assert_eq!(blocks_b1, vec![1]);
		assert_eq!(blocks_b2, vec![2]);
		assert_eq!(blocks_ba, vec![3]);
	}

	#[test]
	fn test_best_block_update() {
		let mut canon_chain = ChainGenerator::default();
		let mut finalizer = BlockFinalizer::default();
		let genesis = canon_chain.generate(&mut finalizer).unwrap();

		let temp = RandomTempPath::new();

		{
			let db = new_db(temp.as_str());
			let bc = BlockChain::new(Config::default(), &genesis, db.clone());
			let uncle = canon_chain.fork(1).generate(&mut finalizer.fork()).unwrap();

			let batch = db.transaction();
			// create a longer fork
			for _ in 0..5 {
				let canon_block = canon_chain.generate(&mut finalizer).unwrap();
				bc.insert_block(&batch, &canon_block, vec![]);
				bc.commit();
			}

			assert_eq!(bc.best_block_number(), 5);
			bc.insert_block(&batch, &uncle, vec![]);
			db.write(batch).unwrap();
			bc.commit();
		}

		// re-loading the blockchain should load the correct best block.
		let db = new_db(temp.as_str());
		let bc = BlockChain::new(Config::default(), &genesis, db.clone());
		assert_eq!(bc.best_block_number(), 5);
	}

	#[test]
	fn test_rewind() {
		let mut canon_chain = ChainGenerator::default();
		let mut finalizer = BlockFinalizer::default();
		let genesis = canon_chain.generate(&mut finalizer).unwrap();
		let first = canon_chain.generate(&mut finalizer).unwrap();
		let second = canon_chain.generate(&mut finalizer).unwrap();
		let genesis_hash = BlockView::new(&genesis).header_view().sha3();
		let first_hash = BlockView::new(&first).header_view().sha3();
		let second_hash = BlockView::new(&second).header_view().sha3();

		let temp = RandomTempPath::new();
		let db = new_db(temp.as_str());
		let bc = BlockChain::new(Config::default(), &genesis, db.clone());

		let batch = db.transaction();
		bc.insert_block(&batch, &first, vec![]);
		bc.commit();
		bc.insert_block(&batch, &second, vec![]);
		bc.commit();
		db.write(batch).unwrap();

		assert_eq!(bc.rewind(), Some(first_hash.clone()));
		assert!(!bc.is_known(&second_hash));
		assert_eq!(bc.best_block_number(), 1);
		assert_eq!(bc.best_block_hash(), first_hash.clone());

		assert_eq!(bc.rewind(), Some(genesis_hash.clone()));
		assert_eq!(bc.rewind(), None);
	}
}<|MERGE_RESOLUTION|>--- conflicted
+++ resolved
@@ -384,17 +384,11 @@
 				batch.put(db::COL_HEADERS, &hash, block.header_rlp().as_raw());
 				batch.put(db::COL_BODIES, &hash, &Self::block_to_body(genesis));
 
-<<<<<<< HEAD
-				batch.write(DB_COL_EXTRA, &hash, &details);
-				batch.write(DB_COL_EXTRA, &header.number(), &hash);
-
-				batch.put(DB_COL_EXTRA, b"best", &hash);
-				batch.put(DB_COL_EXTRA, b"first", &hash);
-=======
 				batch.write(db::COL_EXTRA, &hash, &details);
 				batch.write(db::COL_EXTRA, &header.number(), &hash);
+
 				batch.put(db::COL_EXTRA, b"best", &hash);
->>>>>>> 9adf7758
+				batch.put(db::COL_EXTRA, b"first", &hash);
 				bc.db.write(batch).expect("Low level database error. Some issue with disk?");
 				hash
 			}
@@ -406,7 +400,7 @@
 			let best_block_total_difficulty = bc.block_details(&best_block_hash).unwrap().total_difficulty;
 			let best_block_rlp = bc.block(&best_block_hash).unwrap();
 
-			let raw_first = bc.db.get(DB_COL_EXTRA, b"first").unwrap().map_or(Vec::new(), |v| v.to_vec());
+			let raw_first = bc.db.get(db::COL_EXTRA, b"first").unwrap().map_or(Vec::new(), |v| v.to_vec());
 
 			// binary search for the first block.
 			if raw_first.is_empty() {
@@ -426,7 +420,7 @@
 				}
 
 				let batch = db.transaction();
-				batch.put(DB_COL_EXTRA, b"first", &hash);
+				batch.put(db::COL_EXTRA, b"first", &hash);
 				db.write(batch).expect("Low level database error.");
 
 				bc.first_block = hash;
