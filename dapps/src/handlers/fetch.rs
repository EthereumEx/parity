// Copyright 2015, 2016 Ethcore (UK) Ltd.
// This file is part of Parity.

// Parity is free software: you can redistribute it and/or modify
// it under the terms of the GNU General Public License as published by
// the Free Software Foundation, either version 3 of the License, or
// (at your option) any later version.

// Parity is distributed in the hope that it will be useful,
// but WITHOUT ANY WARRANTY; without even the implied warranty of
// MERCHANTABILITY or FITNESS FOR A PARTICULAR PURPOSE.  See the
// GNU General Public License for more details.

// You should have received a copy of the GNU General Public License
// along with Parity.  If not, see <http://www.gnu.org/licenses/>.

//! Hyper Server Handler that fetches a file during a request (proxy).

use std::fmt;
use std::path::PathBuf;
use std::sync::{mpsc, Arc};
use std::sync::atomic::AtomicBool;
use std::time::{Instant, Duration};

use hyper::{header, server, Decoder, Encoder, Next, Method, Control};
use hyper::net::HttpStream;
use hyper::status::StatusCode;

use handlers::ContentHandler;
use handlers::client::{Client, FetchResult};
use apps::redirection_address;

const FETCH_TIMEOUT: u64 = 30;

enum FetchState<T: fmt::Debug> {
	NotStarted(String),
	Error(ContentHandler),
	InProgress {
		deadline: Instant,
		receiver: mpsc::Receiver<FetchResult>,
	},
	Done((String, T)),
}

pub trait ContentValidator {
	type Error: fmt::Debug + fmt::Display;
<<<<<<< HEAD
	type Result: fmt::Debug;
=======
>>>>>>> 96559208

	fn validate_and_install(&self, app: PathBuf) -> Result<(String, Self::Result), Self::Error>;
	fn done(&self, Option<&Self::Result>);
}

pub struct ContentFetcherHandler<H: ContentValidator> {
	abort: Arc<AtomicBool>,
	control: Option<Control>,
<<<<<<< HEAD
	status: FetchState<H::Result>,
=======
	status: FetchState,
>>>>>>> 96559208
	client: Option<Client>,
	using_dapps_domains: bool,
	installer: H,
}

impl<H: ContentValidator> Drop for ContentFetcherHandler<H> {
	fn drop(&mut self) {
		let result = match self.status {
			FetchState::Done((_, ref result)) => Some(result),
			_ => None,
		};
		self.installer.done(result);
	}
}

impl<H: ContentValidator> ContentFetcherHandler<H> {

	pub fn new(
		url: String,
		abort: Arc<AtomicBool>,
		control: Control,
		using_dapps_domains: bool,
		handler: H) -> Self {

		let client = Client::new();
		ContentFetcherHandler {
			abort: abort,
			control: Some(control),
			client: Some(client),
			status: FetchState::NotStarted(url),
			using_dapps_domains: using_dapps_domains,
			installer: handler,
		}
	}

	fn close_client(client: &mut Option<Client>) {
		client.take()
			.expect("After client is closed we are going into write, hence we can never close it again")
			.close();
	}


<<<<<<< HEAD
	fn fetch_content(client: &mut Client, url: &str, abort: Arc<AtomicBool>, control: Control) -> Result<mpsc::Receiver<FetchResult>, String> {
		client.request(url, abort, Box::new(move || {
=======
	fn fetch_app(client: &mut Client, app: &GithubApp, abort: Arc<AtomicBool>, control: Control) -> Result<mpsc::Receiver<FetchResult>, String> {
		client.request(app.url(), abort, Box::new(move || {
>>>>>>> 96559208
			trace!(target: "dapps", "Fetching finished.");
			// Ignoring control errors
			let _ = control.ready(Next::read());
		})).map_err(|e| format!("{:?}", e))
	}
}

impl<H: ContentValidator> server::Handler<HttpStream> for ContentFetcherHandler<H> {
	fn on_request(&mut self, request: server::Request<HttpStream>) -> Next {
		let status = if let FetchState::NotStarted(ref url) = self.status {
			Some(match *request.method() {
				// Start fetching content
				Method::Get => {
					trace!(target: "dapps", "Fetching content from: {:?}", url);
					let control = self.control.take().expect("on_request is called only once, thus control is always Some");
					let client = self.client.as_mut().expect("on_request is called before client is closed.");
					let fetch = Self::fetch_content(client, url, self.abort.clone(), control);
					match fetch {
						Ok(receiver) => FetchState::InProgress {
							deadline: Instant::now() + Duration::from_secs(FETCH_TIMEOUT),
							receiver: receiver,
						},
						Err(e) => FetchState::Error(ContentHandler::error(
							StatusCode::BadGateway,
							"Unable To Start Dapp Download",
							"Could not initialize download of the dapp. It might be a problem with the remote server.",
							Some(&format!("{}", e)),
						)),
					}
				},
				// or return error
				_ => FetchState::Error(ContentHandler::error(
					StatusCode::MethodNotAllowed,
					"Method Not Allowed",
					"Only <code>GET</code> requests are allowed.",
					None,
				)),
			})
		} else { None };

		if let Some(status) = status {
			self.status = status;
		}

		Next::read()
	}

	fn on_request_readable(&mut self, decoder: &mut Decoder<HttpStream>) -> Next {
		let (status, next) = match self.status {
			// Request may time out
			FetchState::InProgress { ref deadline, .. } if *deadline < Instant::now() => {
				trace!(target: "dapps", "Fetching dapp failed because of timeout.");
				let timeout = ContentHandler::error(
					StatusCode::GatewayTimeout,
					"Download Timeout",
					&format!("Could not fetch dapp bundle within {} seconds.", FETCH_TIMEOUT),
					None
				);
				Self::close_client(&mut self.client);
				(Some(FetchState::Error(timeout)), Next::write())
			},
			FetchState::InProgress { ref receiver, .. } => {
				// Check if there is an answer
				let rec = receiver.try_recv();
				match rec {
					// Unpack and validate
					Ok(Ok(path)) => {
						trace!(target: "dapps", "Fetching dapp finished. Starting validation.");
						Self::close_client(&mut self.client);
						// Unpack and verify
						let state = match self.installer.validate_and_install(path.clone()) {
							Err(e) => {
								trace!(target: "dapps", "Error while validating dapp: {:?}", e);
								FetchState::Error(ContentHandler::error(
									StatusCode::BadGateway,
<<<<<<< HEAD
									format!("<h1>Downloaded bundle does not contain valid app.</h1><pre>{}</pre>", e),
=======
									"Invalid Dapp",
									"Downloaded bundle does not contain a valid dapp.",
									Some(&format!("{:?}", e))
>>>>>>> 96559208
								))
							},
							Ok(result) => FetchState::Done(result)
						};
						// Remove temporary zip file
						// TODO [todr] Uncomment me
						// let _ = fs::remove_file(path);
						(Some(state), Next::write())
					},
					Ok(Err(e)) => {
<<<<<<< HEAD
						warn!(target: "dapps", "Unable to fetch content: {:?}", e);
						let error = ContentHandler::html(
=======
						warn!(target: "dapps", "Unable to fetch new dapp: {:?}", e);
						let error = ContentHandler::error(
>>>>>>> 96559208
							StatusCode::BadGateway,
							"Download Error",
							"There was an error when fetching the dapp.",
							Some(&format!("{:?}", e)),
						);
						(Some(FetchState::Error(error)), Next::write())
					},
					// wait some more
					_ => (None, Next::wait())
				}
			},
			FetchState::Error(ref mut handler) => (None, handler.on_request_readable(decoder)),
			_ => (None, Next::write()),
		};

		if let Some(status) = status {
			self.status = status;
		}

		next
	}

	fn on_response(&mut self, res: &mut server::Response) -> Next {
		match self.status {
			FetchState::Done((ref id, _)) => {
				trace!(target: "dapps", "Fetching content finished. Redirecting to {}", id);
				res.set_status(StatusCode::Found);
				res.headers_mut().set(header::Location(redirection_address(self.using_dapps_domains, id)));
				Next::write()
			},
			FetchState::Error(ref mut handler) => handler.on_response(res),
			_ => Next::end(),
		}
	}

	fn on_response_writable(&mut self, encoder: &mut Encoder<HttpStream>) -> Next {
		match self.status {
			FetchState::Error(ref mut handler) => handler.on_response_writable(encoder),
			_ => Next::end(),
		}
	}
}
<|MERGE_RESOLUTION|>--- conflicted
+++ resolved
@@ -44,10 +44,7 @@
 
 pub trait ContentValidator {
 	type Error: fmt::Debug + fmt::Display;
-<<<<<<< HEAD
 	type Result: fmt::Debug;
-=======
->>>>>>> 96559208
 
 	fn validate_and_install(&self, app: PathBuf) -> Result<(String, Self::Result), Self::Error>;
 	fn done(&self, Option<&Self::Result>);
@@ -56,11 +53,7 @@
 pub struct ContentFetcherHandler<H: ContentValidator> {
 	abort: Arc<AtomicBool>,
 	control: Option<Control>,
-<<<<<<< HEAD
 	status: FetchState<H::Result>,
-=======
-	status: FetchState,
->>>>>>> 96559208
 	client: Option<Client>,
 	using_dapps_domains: bool,
 	installer: H,
@@ -103,13 +96,8 @@
 	}
 
 
-<<<<<<< HEAD
 	fn fetch_content(client: &mut Client, url: &str, abort: Arc<AtomicBool>, control: Control) -> Result<mpsc::Receiver<FetchResult>, String> {
 		client.request(url, abort, Box::new(move || {
-=======
-	fn fetch_app(client: &mut Client, app: &GithubApp, abort: Arc<AtomicBool>, control: Control) -> Result<mpsc::Receiver<FetchResult>, String> {
-		client.request(app.url(), abort, Box::new(move || {
->>>>>>> 96559208
 			trace!(target: "dapps", "Fetching finished.");
 			// Ignoring control errors
 			let _ = control.ready(Next::read());
@@ -165,7 +153,7 @@
 				let timeout = ContentHandler::error(
 					StatusCode::GatewayTimeout,
 					"Download Timeout",
-					&format!("Could not fetch dapp bundle within {} seconds.", FETCH_TIMEOUT),
+					&format!("Could not fetch content within {} seconds.", FETCH_TIMEOUT),
 					None
 				);
 				Self::close_client(&mut self.client);
@@ -177,21 +165,17 @@
 				match rec {
 					// Unpack and validate
 					Ok(Ok(path)) => {
-						trace!(target: "dapps", "Fetching dapp finished. Starting validation.");
+						trace!(target: "dapps", "Fetching content finished. Starting validation.");
 						Self::close_client(&mut self.client);
 						// Unpack and verify
 						let state = match self.installer.validate_and_install(path.clone()) {
 							Err(e) => {
-								trace!(target: "dapps", "Error while validating dapp: {:?}", e);
+								trace!(target: "dapps", "Error while validating content: {:?}", e);
 								FetchState::Error(ContentHandler::error(
 									StatusCode::BadGateway,
-<<<<<<< HEAD
-									format!("<h1>Downloaded bundle does not contain valid app.</h1><pre>{}</pre>", e),
-=======
 									"Invalid Dapp",
-									"Downloaded bundle does not contain a valid dapp.",
+									"Downloaded bundle does not contain a valid content.",
 									Some(&format!("{:?}", e))
->>>>>>> 96559208
 								))
 							},
 							Ok(result) => FetchState::Done(result)
@@ -202,16 +186,11 @@
 						(Some(state), Next::write())
 					},
 					Ok(Err(e)) => {
-<<<<<<< HEAD
 						warn!(target: "dapps", "Unable to fetch content: {:?}", e);
-						let error = ContentHandler::html(
-=======
-						warn!(target: "dapps", "Unable to fetch new dapp: {:?}", e);
 						let error = ContentHandler::error(
->>>>>>> 96559208
 							StatusCode::BadGateway,
 							"Download Error",
-							"There was an error when fetching the dapp.",
+							"There was an error when fetching the content.",
 							Some(&format!("{:?}", e)),
 						);
 						(Some(FetchState::Error(error)), Next::write())
