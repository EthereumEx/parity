// Copyright 2015, 2016 Ethcore (UK) Ltd.
// This file is part of Parity.

// Parity is free software: you can redistribute it and/or modify
// it under the terms of the GNU General Public License as published by
// the Free Software Foundation, either version 3 of the License, or
// (at your option) any later version.

// Parity is distributed in the hope that it will be useful,
// but WITHOUT ANY WARRANTY; without even the implied warranty of
// MERCHANTABILITY or FITNESS FOR A PARTICULAR PURPOSE.  See the
// GNU General Public License for more details.

// You should have received a copy of the GNU General Public License
// along with Parity.  If not, see <http://www.gnu.org/licenses/>.

//! Stratum protocol implementation for parity ethereum/bitcoin clients

extern crate json_tcp_server;
extern crate jsonrpc_core;
#[macro_use] extern crate log;
extern crate ethcore_util as util;
extern crate ethcore_ipc as ipc;
extern crate semver;

#[cfg(test)]
extern crate mio;
#[cfg(test)]
extern crate ethcore_devtools as devtools;
#[cfg(test)]
extern crate env_logger;
#[cfg(test)]
#[macro_use]
extern crate lazy_static;

mod traits {
	//! Stratum ipc interfaces specification
	#![allow(dead_code, unused_assignments, unused_variables, missing_docs)] // codegen issues
	include!(concat!(env!("OUT_DIR"), "/traits.rs"));
}

pub use traits::{
	JobDispatcher, PushWorkHandler, Error, ServiceConfiguration,
	RemoteWorkHandler, RemoteJobDispatcher,
};

use json_tcp_server::Server as JsonRpcServer;
use jsonrpc_core::{IoHandler, Params, IoDelegate, to_value, from_params, Value};
use std::sync::Arc;

use std::net::SocketAddr;
use std::collections::{HashSet, HashMap};
use util::{H256, Hashable, RwLock, RwLockReadGuard};

pub struct Stratum {
	rpc_server: JsonRpcServer,
	handler: Arc<IoHandler>,
	/// Subscribed clients
	subscribers: RwLock<Vec<SocketAddr>>,
	/// List of workers supposed to receive job update
	job_que: RwLock<HashSet<SocketAddr>>,
	/// Payload manager
	dispatcher: Arc<JobDispatcher>,
	/// Authorized workers (socket - worker_id)
	workers: Arc<RwLock<HashMap<SocketAddr, String>>>,
	/// Secret if any
	secret: Option<H256>,
	/// Dispatch notify couinter
	notify_counter: RwLock<u32>,
}

const NOTIFY_CONTER_INITIAL: u32 = 16;

impl Stratum {
	pub fn start(
		addr: &SocketAddr,
		dispatcher: Arc<JobDispatcher>,
		secret: Option<H256>,
	) -> Result<Arc<Stratum>, json_tcp_server::Error> {
		let handler = Arc::new(IoHandler::new());
		let server = try!(JsonRpcServer::new(addr, &handler));
		let stratum = Arc::new(Stratum {
			rpc_server: server,
			handler: handler,
			subscribers: RwLock::new(Vec::new()),
			job_que: RwLock::new(HashSet::new()),
			dispatcher: dispatcher,
			workers: Arc::new(RwLock::new(HashMap::new())),
			secret: secret,
			notify_counter: RwLock::new(NOTIFY_CONTER_INITIAL),
		});

		let mut delegate = IoDelegate::<Stratum>::new(stratum.clone());
		delegate.add_method("mining.subscribe", Stratum::subscribe);
		delegate.add_method("mining.authorize", Stratum::authorize);
		delegate.add_method("mining.submit", Stratum::submit);
		stratum.handler.add_delegate(delegate);

		try!(stratum.rpc_server.run_async());

		Ok(stratum)
	}

	fn submit(&self, params: Params) -> std::result::Result<jsonrpc_core::Value, jsonrpc_core::Error> {
		Ok(match params {
			Params::Array(vals) => {
				// first two elements are service messages (worker_id & job_id)
				self.dispatcher.submit(vals.iter().skip(2)
					.filter_map(|val| match val { &Value::String(ref str) => Some(str.to_owned()), _ => None })
					.collect::<Vec<String>>());
				to_value(true)
			},
			_ => {
				trace!(target: "stratum", "Invalid submit work format {:?}", params);
				to_value(false)
			}
		})
	}


	fn subscribe(&self, _params: Params) -> std::result::Result<jsonrpc_core::Value, jsonrpc_core::Error> {
		use std::str::FromStr;

		if let Some(context) = self.rpc_server.request_context() {
			self.subscribers.write().push(context.socket_addr);
			self.job_que.write().insert(context.socket_addr);
			trace!(target: "stratum", "Subscription request from {:?}", context.socket_addr);
		}
		Ok(match self.dispatcher.initial() {
			Some(initial) => match jsonrpc_core::Value::from_str(&initial) {
				Ok(val) => val,
				Err(e) => {
					warn!(target: "stratum", "Invalid payload: '{}' ({:?})", &initial, e);
					to_value(&[0u8; 0])
				},
			},
			None => to_value(&[0u8; 0]),
		})
	}

	fn authorize(&self, params: Params) -> std::result::Result<jsonrpc_core::Value, jsonrpc_core::Error> {
		from_params::<(String, String)>(params).map(|(worker_id, secret)|{
			if let Some(valid_secret) = self.secret {
				let hash = secret.sha3();
				if hash != valid_secret {
					return to_value(&false);
				}
			}
			if let Some(context) = self.rpc_server.request_context() {
				self.workers.write().insert(context.socket_addr, worker_id);
				to_value(true)
			}
			else {
				warn!(target: "stratum", "Authorize without valid context received!");
				to_value(false)
			}
		})
	}

	pub fn subscribers(&self) -> RwLockReadGuard<Vec<SocketAddr>> {
		self.subscribers.read()
	}

	pub fn maintain(&self) {
		let mut job_que = self.job_que.write();
		for socket_addr in job_que.drain() {
<<<<<<< HEAD
			if let Some(worker_id) = workers.get(&socket_addr) {
				let job_payload = self.dispatcher.job();
				job_payload.map(
					|json| self.rpc_server.push_message(&socket_addr, json.as_bytes())
				);
			}
			else {
				trace!(
					target: "stratum",
					"Job queued for worker that is still not authorized, skipping ('{:?}')", socket_addr
				);
			}
=======
			let job_payload = self.dispatcher.job();
			job_payload.map(
				|json| self.rpc_server.push_message(&socket_addr, json.as_bytes())
			);
>>>>>>> 16c0159f
		}
	}
}

impl PushWorkHandler for Stratum {
	fn push_work_all(&self, payload: String) -> Result<(), Error> {
		let workers = self.workers.read();
		let next_request_id = {
			let mut counter = self.notify_counter.write();
			if *counter == ::std::u32::MAX { *counter = NOTIFY_CONTER_INITIAL; }
			else { *counter = *counter + 1 }
			*counter
		};

		let workers_msg = format!("{{ \"id\": {}, \"method\": \"mining.notify\", \"params\": {} }}\n", next_request_id, payload);
		trace!(target: "stratum", "pushing work for {} workers (payload: '{}')", workers.len(), &workers_msg);
		for (ref addr, _) in workers.iter() {
			try!(self.rpc_server.push_message(addr, workers_msg.as_bytes()));
		}
		Ok(())
	}

	fn push_work(&self, payloads: Vec<String>) -> Result<(), Error>  {
		if !payloads.len() > 0 {
			return Err(Error::NoWork);
		}
		let workers = self.workers.read();
		let addrs = workers.keys().collect::<Vec<&SocketAddr>>();
		if !workers.len() > 0 {
			return Err(Error::NoWorkers);
		}
		let mut que = payloads;
		let mut addr_index = 0;
		while que.len() > 0 {
			let next_worker = addrs[addr_index];
			let mut next_payload = que.drain(0..1);
			try!(
				self.rpc_server.push_message(
					next_worker,
					next_payload.nth(0).expect("drained successfully of 0..1, so 0-th element should exist").as_bytes()
				)
			);
			addr_index = addr_index + 1;
		}
		Ok(())
	}
}

#[cfg(test)]
mod tests {
	use super::*;
	use std::str::FromStr;
	use std::net::SocketAddr;
	use std::sync::{Arc, RwLock};
	use std::thread;

	pub struct VoidManager;

	impl JobDispatcher for VoidManager { }

	lazy_static! {
		static ref LOG_DUMMY: bool = {
			use log::LogLevelFilter;
			use env_logger::LogBuilder;
			use std::env;

			let mut builder = LogBuilder::new();
			builder.filter(None, LogLevelFilter::Info);

			if let Ok(log) = env::var("RUST_LOG") {
				builder.parse(&log);
			}

			if let Ok(_) = builder.init() {
				println!("logger initialized");
			}
			true
		};
	}

	/// Intialize log with default settings
	#[cfg(test)]
	fn init_log() {
		let _ = *LOG_DUMMY;
	}

	pub fn dummy_request(addr: &SocketAddr, buf: &[u8]) -> Vec<u8> {
		use std::io::{Read, Write};
		use mio::*;
		use mio::tcp::*;

		let mut poll = Poll::new().unwrap();
		let mut sock = TcpStream::connect(addr).unwrap();
		poll.register(&sock, Token(0), EventSet::writable(), PollOpt::edge() | PollOpt::oneshot()).unwrap();
		poll.poll(Some(50)).unwrap();
		sock.write_all(buf).unwrap();
		poll.reregister(&sock, Token(0), EventSet::readable(), PollOpt::edge() | PollOpt::oneshot()).unwrap();
		poll.poll(Some(50)).unwrap();

		let mut buf = Vec::new();
		sock.read_to_end(&mut buf).unwrap_or_else(|_| { 0 });
		buf
	}

	pub fn dummy_async_waiter(addr: &SocketAddr, initial: Vec<String>, result: Arc<RwLock<Vec<String>>>) -> ::devtools::StopGuard {
		use std::io::{Read, Write};
		use mio::*;
		use mio::tcp::*;
		use std::sync::atomic::Ordering;

		let stop_guard = ::devtools::StopGuard::new();
		let collector = result.clone();
		let thread_stop = stop_guard.share();
		let socket_addr = addr.clone();
		thread::spawn(move || {
			let mut poll = Poll::new().unwrap();
			let mut sock = TcpStream::connect(&socket_addr).unwrap();
			poll.register(&sock, Token(0), EventSet::writable(), PollOpt::edge() | PollOpt::oneshot()).unwrap();

			for initial_req in initial {
				poll.poll(Some(120)).unwrap();
				sock.write_all(initial_req.as_bytes()).unwrap();
				poll.reregister(&sock, Token(0), EventSet::readable(), PollOpt::edge() | PollOpt::oneshot()).unwrap();
				poll.poll(Some(120)).unwrap();

				let mut buf = Vec::new();
				sock.read_to_end(&mut buf).unwrap_or_else(|_| { 0 });
				collector.write().unwrap().push(String::from_utf8(buf).unwrap());
				poll.reregister(&sock, Token(0), EventSet::writable(), PollOpt::edge() | PollOpt::oneshot()).unwrap();
			}

			while !thread_stop.load(Ordering::Relaxed) {
				poll.reregister(&sock, Token(0), EventSet::readable(), PollOpt::edge() | PollOpt::oneshot()).unwrap();
				poll.poll(Some(120)).unwrap();

				let mut buf = Vec::new();
				sock.read_to_end(&mut buf).unwrap_or_else(|_| { 0 });
				if buf.len() > 0 {
					collector.write().unwrap().push(String::from_utf8(buf).unwrap());
				}
			}
		});

		stop_guard
	}

	#[test]
	fn can_be_started() {
		let stratum = Stratum::start(&SocketAddr::from_str("0.0.0.0:19980").unwrap(), Arc::new(VoidManager), None);
		assert!(stratum.is_ok());
	}

	#[test]
	fn records_subscriber() {
		let addr = SocketAddr::from_str("0.0.0.0:19985").unwrap();
		let stratum = Stratum::start(&addr, Arc::new(VoidManager), None).unwrap();
		let request = r#"{"jsonrpc": "2.0", "method": "mining.subscribe", "params": [], "id": 1}"#;
		dummy_request(&addr, request.as_bytes());
		assert_eq!(1, stratum.subscribers.read().len());
	}

	struct DummyManager {
		initial_payload: String
	}

	impl DummyManager {
		fn new() -> Arc<DummyManager> {
			Arc::new(Self::build())
		}

		fn build() -> DummyManager {
			DummyManager { initial_payload: r#"[ "dummy payload" ]"#.to_owned() }
		}

		fn of_initial(mut self, new_initial: &str) -> DummyManager {
			self.initial_payload = new_initial.to_owned();
			self
		}
	}

	impl JobDispatcher for DummyManager {
		fn initial(&self) -> Option<String> {
			Some(self.initial_payload.clone())
		}
	}

	#[test]
	fn receives_initial_paylaod() {
		let addr = SocketAddr::from_str("0.0.0.0:19975").unwrap();
		Stratum::start(&addr, DummyManager::new(), None).unwrap();
		let request = r#"{"jsonrpc": "2.0", "method": "mining.subscribe", "params": [], "id": 2}"#;

		let response = String::from_utf8(dummy_request(&addr, request.as_bytes())).unwrap();

		assert_eq!(r#"{"jsonrpc":"2.0","result":["dummy payload"],"id":2}"#, response);
	}

	#[test]
	fn can_authorize() {
		let addr = SocketAddr::from_str("0.0.0.0:19970").unwrap();
		let stratum = Stratum::start(
			&addr,
			Arc::new(DummyManager::build().of_initial(r#"["dummy autorize payload"]"#)),
			None
		).unwrap();

		let request = r#"{"jsonrpc": "2.0", "method": "mining.authorize", "params": ["miner1", ""], "id": 1}"#;

		let response = String::from_utf8(dummy_request(&addr, request.as_bytes())).unwrap();

		assert_eq!(r#"{"jsonrpc":"2.0","result":true,"id":1}"#, response);
		assert_eq!(1, stratum.workers.read().len());
	}

	#[test]
	fn can_push_work() {
		init_log();

		let addr = SocketAddr::from_str("0.0.0.0:19965").unwrap();
		let stratum = Stratum::start(
			&addr,
			Arc::new(DummyManager::build().of_initial(r#"["dummy push request payload"]"#)),
			None
		).unwrap();

		let result = Arc::new(RwLock::new(Vec::<String>::new()));
		let _stop = dummy_async_waiter(
			&addr,
			vec![
				r#"{"jsonrpc": "2.0", "method": "mining.authorize", "params": ["miner1", ""], "id": 1}"#.to_owned(),
			],
			result.clone(),
		);
		::std::thread::park_timeout(::std::time::Duration::from_millis(150));

		stratum.push_work_all(r#"{ "00040008", "100500" }"#.to_owned()).unwrap();
		::std::thread::park_timeout(::std::time::Duration::from_millis(150));

		assert_eq!(2, result.read().unwrap().len());
	}
}<|MERGE_RESOLUTION|>--- conflicted
+++ resolved
@@ -164,25 +164,10 @@
 	pub fn maintain(&self) {
 		let mut job_que = self.job_que.write();
 		for socket_addr in job_que.drain() {
-<<<<<<< HEAD
-			if let Some(worker_id) = workers.get(&socket_addr) {
-				let job_payload = self.dispatcher.job();
-				job_payload.map(
-					|json| self.rpc_server.push_message(&socket_addr, json.as_bytes())
-				);
-			}
-			else {
-				trace!(
-					target: "stratum",
-					"Job queued for worker that is still not authorized, skipping ('{:?}')", socket_addr
-				);
-			}
-=======
 			let job_payload = self.dispatcher.job();
 			job_payload.map(
 				|json| self.rpc_server.push_message(&socket_addr, json.as_bytes())
 			);
->>>>>>> 16c0159f
 		}
 	}
 }
