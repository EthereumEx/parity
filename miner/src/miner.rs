// Copyright 2015, 2016 Ethcore (UK) Ltd.
// This file is part of Parity.

// Parity is free software: you can redistribute it and/or modify
// it under the terms of the GNU General Public License as published by
// the Free Software Foundation, either version 3 of the License, or
// (at your option) any later version.

// Parity is distributed in the hope that it will be useful,
// but WITHOUT ANY WARRANTY; without even the implied warranty of
// MERCHANTABILITY or FITNESS FOR A PARTICULAR PURPOSE.  See the
// GNU General Public License for more details.

// You should have received a copy of the GNU General Public License
// along with Parity.  If not, see <http://www.gnu.org/licenses/>.

use rayon::prelude::*;
use std::sync::{Mutex, RwLock, Arc};
use std::sync::atomic;
use std::sync::atomic::AtomicBool;
use std::collections::HashSet;

use util::{H256, U256, Address, Bytes, Uint};
use ethcore::views::{BlockView};
use ethcore::client::{BlockChainClient, BlockId};
use ethcore::block::{ClosedBlock, IsBlock};
use ethcore::error::{Error};
use ethcore::transaction::SignedTransaction;
use super::{MinerService, MinerStatus, TransactionQueue, AccountDetails};

/// Keeps track of transactions using priority queue and holds currently mined block.
pub struct Miner {
	transaction_queue: Mutex<TransactionQueue>,

	// for sealing...
	sealing_enabled: AtomicBool,
	sealing_block: Mutex<Option<ClosedBlock>>,
	gas_floor_target: RwLock<U256>,
	author: RwLock<Address>,
	extra_data: RwLock<Bytes>,

}

impl Default for Miner {
	fn default() -> Miner {
		Miner {
			transaction_queue: Mutex::new(TransactionQueue::new()),
			sealing_enabled: AtomicBool::new(false),
			sealing_block: Mutex::new(None),
			gas_floor_target: RwLock::new(U256::zero()),
			author: RwLock::new(Address::default()),
			extra_data: RwLock::new(Vec::new()),
		}
	}
}

impl Miner {
	/// Creates new instance of miner
	pub fn new() -> Arc<Miner> {
		Arc::new(Miner::default())
	}

	/// Get the author that we will seal blocks as.
	fn author(&self) -> Address {
		*self.author.read().unwrap()
	}

	/// Get the extra_data that we will seal blocks wuth.
	fn extra_data(&self) -> Bytes {
		self.extra_data.read().unwrap().clone()
	}

	/// Get the extra_data that we will seal blocks wuth.
	fn gas_floor_target(&self) -> U256 {
		*self.gas_floor_target.read().unwrap()
	}

	/// Set the author that we will seal blocks as.
	pub fn set_author(&self, author: Address) {
		*self.author.write().unwrap() = author;
	}

	/// Set the extra_data that we will seal blocks with.
	pub fn set_extra_data(&self, extra_data: Bytes) {
		*self.extra_data.write().unwrap() = extra_data;
	}

	/// Set the gas limit we wish to target when sealing a new block.
	pub fn set_gas_floor_target(&self, target: U256) {
		*self.gas_floor_target.write().unwrap() = target;
	}

	/// Set minimal gas price of transaction to be accepted for mining.
	pub fn set_minimal_gas_price(&self, min_gas_price: U256) {
		self.transaction_queue.lock().unwrap().set_minimal_gas_price(min_gas_price);
	}

	/// Prepares new block for sealing including top transactions from queue.
	pub fn prepare_sealing(&self, chain: &BlockChainClient) {
		let no_of_transactions = 128;
		// TODO: should select transactions orm queue according to gas limit of block.
		let transactions = self.transaction_queue.lock().unwrap().top_transactions(no_of_transactions);

		let b = chain.prepare_sealing(
			self.author(),
			self.gas_floor_target(),
			self.extra_data(),
			transactions,
		);
		*self.sealing_block.lock().unwrap() = b;
	}
}

impl MinerService for Miner {

	fn clear_and_reset(&self, chain: &BlockChainClient) {
		self.transaction_queue.lock().unwrap().clear();
		self.update_sealing(chain);
	}

	fn status(&self) -> MinerStatus {
		let status = self.transaction_queue.lock().unwrap().status();
		let block = self.sealing_block.lock().unwrap();
		MinerStatus {
			transactions_in_pending_queue: status.pending,
			transactions_in_future_queue: status.future,
			transactions_in_pending_block: block.as_ref().map_or(0, |b| b.transactions().len()),
		}
	}

	fn import_transactions<T>(&self, transactions: Vec<SignedTransaction>, fetch_account: T) -> Vec<Result<(), Error>>
		where T: Fn(&Address) -> AccountDetails {
		let mut transaction_queue = self.transaction_queue.lock().unwrap();
		transaction_queue.add_all(transactions, fetch_account)
	}

	fn pending_transactions_hashes(&self) -> Vec<H256> {
		let transaction_queue = self.transaction_queue.lock().unwrap();
		transaction_queue.pending_hashes()
	}

<<<<<<< HEAD
	fn update_sealing(&self, chain: &BlockChainClient) {
		if self.sealing_enabled.load(atomic::Ordering::Relaxed) {
			self.prepare_sealing(chain);
		}
=======
	fn prepare_sealing(&self, chain: &BlockChainClient) {
		let transactions = self.transaction_queue.lock().unwrap().top_transactions();
		let b = chain.prepare_sealing(
			self.author(),
			self.gas_floor_target(),
			self.extra_data(),
			transactions,
		);
		*self.sealing_block.lock().unwrap() = b;
>>>>>>> 0d77937c
	}

	fn sealing_block(&self, chain: &BlockChainClient) -> &Mutex<Option<ClosedBlock>> {
		if self.sealing_block.lock().unwrap().is_none() {
			self.sealing_enabled.store(true, atomic::Ordering::Relaxed);
			// TODO: Above should be on a timer that resets after two blocks have arrived without being asked for.
			self.prepare_sealing(chain);
		}
		&self.sealing_block
	}

	fn submit_seal(&self, chain: &BlockChainClient, pow_hash: H256, seal: Vec<Bytes>) -> Result<(), Error> {
		let mut maybe_b = self.sealing_block.lock().unwrap();
		match *maybe_b {
			Some(ref b) if b.hash() == pow_hash => {}
			_ => { return Err(Error::PowHashInvalid); }
		}

		let b = maybe_b.take();
		match chain.try_seal(b.unwrap(), seal) {
			Err(old) => {
				*maybe_b = Some(old);
				Err(Error::PowInvalid)
			}
			Ok(sealed) => {
				// TODO: commit DB from `sealed.drain` and make a VerifiedBlock to skip running the transactions twice.
				try!(chain.import_block(sealed.rlp_bytes()));
				Ok(())
			}
		}
	}

	fn chain_new_blocks(&self, chain: &BlockChainClient, imported: &[H256], invalid: &[H256], enacted: &[H256], retracted: &[H256]) {
		fn fetch_transactions(chain: &BlockChainClient, hash: &H256) -> Vec<SignedTransaction> {
			let block = chain
				.block(BlockId::Hash(*hash))
				// Client should send message after commit to db and inserting to chain.
				.expect("Expected in-chain blocks.");
			let block = BlockView::new(&block);
			block.transactions()
		}
		{
			let out_of_chain = retracted
				.par_iter()
				.map(|h| fetch_transactions(chain, h));
			out_of_chain.for_each(|txs| {
				// populate sender
				for tx in &txs {
					let _sender = tx.sender();
				}
				let mut transaction_queue = self.transaction_queue.lock().unwrap();
				let _ = transaction_queue.add_all(txs, |a| AccountDetails {
					nonce: chain.nonce(a),
					balance: chain.balance(a)
				});
			});
		}
		// First import all transactions and after that remove old ones
		{
			let in_chain = {
				let mut in_chain = HashSet::new();
				in_chain.extend(imported);
				in_chain.extend(enacted);
				in_chain.extend(invalid);
				in_chain
					.into_iter()
					.collect::<Vec<H256>>()
			};

			let in_chain = in_chain
				.par_iter()
				.map(|h: &H256| fetch_transactions(chain, h));

			in_chain.for_each(|txs| {
				let hashes = txs.iter().map(|tx| tx.hash()).collect::<Vec<H256>>();
				let mut transaction_queue = self.transaction_queue.lock().unwrap();
				transaction_queue.remove_all(&hashes, |a| AccountDetails {
					nonce: chain.nonce(a),
					balance: chain.balance(a)
				});
			});
		}

		self.update_sealing(chain);
	}
}<|MERGE_RESOLUTION|>--- conflicted
+++ resolved
@@ -97,9 +97,7 @@
 
 	/// Prepares new block for sealing including top transactions from queue.
 	pub fn prepare_sealing(&self, chain: &BlockChainClient) {
-		let no_of_transactions = 128;
-		// TODO: should select transactions orm queue according to gas limit of block.
-		let transactions = self.transaction_queue.lock().unwrap().top_transactions(no_of_transactions);
+		let transactions = self.transaction_queue.lock().unwrap().top_transactions();
 
 		let b = chain.prepare_sealing(
 			self.author(),
@@ -107,6 +105,7 @@
 			self.extra_data(),
 			transactions,
 		);
+
 		*self.sealing_block.lock().unwrap() = b;
 	}
 }
@@ -139,22 +138,10 @@
 		transaction_queue.pending_hashes()
 	}
 
-<<<<<<< HEAD
 	fn update_sealing(&self, chain: &BlockChainClient) {
 		if self.sealing_enabled.load(atomic::Ordering::Relaxed) {
 			self.prepare_sealing(chain);
 		}
-=======
-	fn prepare_sealing(&self, chain: &BlockChainClient) {
-		let transactions = self.transaction_queue.lock().unwrap().top_transactions();
-		let b = chain.prepare_sealing(
-			self.author(),
-			self.gas_floor_target(),
-			self.extra_data(),
-			transactions,
-		);
-		*self.sealing_block.lock().unwrap() = b;
->>>>>>> 0d77937c
 	}
 
 	fn sealing_block(&self, chain: &BlockChainClient) -> &Mutex<Option<ClosedBlock>> {
